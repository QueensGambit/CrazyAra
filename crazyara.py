"""
@file: crazyara.py
Created on 18.10.18
@project: crazy_ara_refactor
@author: queensgambit

Universal chess interface (CUI) communication protocol interface for the engine.
The protocol was published by Stefan-Meyer Kahlen (ShredderChess) and can be accessed at:
http://wbec-ridderkerk.nl/html/UCIProtocol.html
"""

from __future__ import print_function
import sys
import chess.pgn

import traceback
import collections
import numpy as np
<<<<<<< HEAD
# import the Colorer to have a nicer logging printout
from DeepCrazyhouse.src.runtime.ColorLogger import enable_color_logging
enable_color_logging()

# Constants
MIN_SEARCH_TIME_MS = 100
MAX_SEARCH_TIME_MS = 10e10
INC_FACTOR = 7
INC_DIV = 8
MIN_MOVES_LEFT = 10
MAX_BAD_POS_VALUE = -0.10  # When pos eval [-1.0 to 1.0] is equal or worst than this then extend time
MOVES_LEFT_INCREMENT = 10  # Used to reduce the movetime in the opening

# this is the assumed "maximum" blitz game length for calculating a constant movetime
# after 80% of this game length a new time management starts which is based on movetime left
BLITZ_GAME_LENGTH = 50
# use less time in the opening defined by "max_move_num_to_reduce_movetime" by using a portion of the constant move time
MV_TIME_OPENING_PORTION = 0.7
# this variable is intended to increase the variance in the moves played by using a small different amount of time each
# move
RANDOM_MV_TIME_PORTION = 0.1

# enable this variable if you want to see debug messages in certain environments, like the lichess.org api
ENABLE_LICHESS_DEBUG_MSG = False

client = {
    'name': 'CrazyAra',
    'version': '0.3.1',
    'authors': 'Johannes Czech, Moritz Willig, Alena Beyer'
}


INTRO_PART1 = "" \
        "                                  _                                           \n" \
        "                   _..           /   ._   _.  _        /\   ._   _.           \n" \
        "                 .' _ `\         \_  |   (_|  /_  \/  /--\  |   (_|           \n" \
        "                /  /e)-,\                         /                           \n" \
        "               /  |  ,_ |                    __    __    __    __             \n" \
        "              /   '-(-.)/          bw     8 /__////__////__////__////         \n" \
        "            .'--.   \  `                 7 ////__////__////__////__/          \n" \
        "           /    `\   |                  6 /__////__////__////__////           \n" \
        "         /`       |  / /`\.-.          5 ////__////__////__////__/            \n" \
        "       .'        ;  /  \_/__/         4 /__////__////__////__////             \n" \
        "     .'`-'_     /_.'))).-` \         3 ////__////__////__////__/              \n" \
        "    / -'_.'---;`'-))).-'`\_/        2 /__////__////__////__////               \n" \

INTRO_PART2 = "" \
            "   (__.'/   /` .'`                 1 ////__////__////__////__/                \n" \
            "    (_.'/ /` /`                       a  b  c  d  e  f  g  h                  \n" \
            "      _|.' /`                                                                 \n" \
            "jgs.-` __.'|  Developers: Johannes Czech, Moritz Willig, Alena Beyer          \n" \
            "    .-'||  |  Source-Code: QueensGambit/CrazyAra (GPLv3-License)              \n" \
            "       \_`/   Inspiration: A0-paper by Silver, Hubert, Schrittwieser et al.  \n" \
            "              ASCII-Art: Joan G. Stark, Chappell, Burton                      \n"

log_file_path = "CrazyAra-log.txt"
score_file_path = "score-log.txt"

try:
    log_file = open(log_file_path, 'w')
except:
    log_file = None
    # print out the error message
    traceback_text = traceback.format_exc()
    print("info string An error occured while trying to open the log_file %s" % log_file_path)
    print(traceback_text)


def eprint(*args, **kwargs):
    print(*args, file=sys.stderr, **kwargs)


def print_if_debug(string):
    if ENABLE_LICHESS_DEBUG_MSG is True:
        eprint("[debug] " + string)


def log_print(text: str):
    print(text)
    print_if_debug(text)
    if log_file:
        log_file.write("< %s\n" % text)
        log_file.flush()


def write_score_to_file(score: str):
    #score_file = open(score_file_path, 'w')

    with open(score_file_path, 'w') as f:
        f.seek(0)
        f.write(score)
        f.truncate()


def log(text: str):
    if log_file:
        log_file.write("> %s\n" % text)
        log_file.flush()


eprint(INTRO_PART1, end="")
eprint(INTRO_PART2, end="")

# GLOBAL VARIABLES
mcts_agent = None
rawnet_agent = None
gamestate = None
setup_done = False
bestmove_value = None
constant_move_time = None
engine_played_move = 0
score = None

# SETTINGS
s = {
    'UCI_Variant': 'crazyhouse',
    # set the context in which the neural networks calculation will be done
    # choose 'gpu' using the settings if there is one available
    "context": 'cpu',
    "use_raw_network": False,
    "threads": 16,
    "batch_size": 8,
    "neural_net_services": 2,
    "playouts_empty_pockets": 8192,
    "playouts_filled_pockets": 8192,
    "centi_cpuct": 250,
    "centi_dirichlet_epsilon": 25,
    "centi_dirichlet_alpha": 20,
    "max_search_depth": 40,
    "centi_temperature": 7,
    "temperature_moves": 0,
    "opening_guard_moves": 7,
    "centi_clip_quantil": 0,
    "virtual_loss": 3,
    "centi_q_value_weight": 70,
    "threshold_time_for_raw_net_ms": 100,
    "move_overhead_ms": 300,
    "moves_left": 40,
    "extend_time_on_bad_position": True,
    "max_move_num_to_reduce_movetime": 4,
    "check_mate_in_one": False,
    "use_pruning": True,
    "use_oscillating_cpuct": False,
    "use_time_management": True,
    "verbose": False
}


def setup_network():
    """
    Load the libraries and the weights of the neural network
    :return:
    """

    global gamestate
    global setup_done
    global rawnet_agent
    global mcts_agent
    global s
    global engine_played_move

    if setup_done is False:
        from DeepCrazyhouse.src.domain.crazyhouse.GameState import GameState
        from DeepCrazyhouse.src.domain.agent.NeuralNetAPI import NeuralNetAPI
        from DeepCrazyhouse.src.domain.agent.player.RawNetAgent import RawNetAgent
        from DeepCrazyhouse.src.domain.agent.player.MCTSAgent import MCTSAgent

        # check for valid parameter setup and do auto-corrections if possible
        param_validity_check()

        nets = []
        for i in range(s['neural_net_services']):
            nets.append(NeuralNetAPI(ctx=s['context'], batch_size=s['batch_size']))

        rawnet_agent = RawNetAgent(nets[0], temperature=s['centi_temperature'] / 100, temperature_moves=s['temperature_moves'])

        mcts_agent = MCTSAgent(nets, cpuct=s['centi_cpuct'] / 100, playouts_empty_pockets=s['playouts_empty_pockets'],
                               playouts_filled_pockets=s['playouts_filled_pockets'], max_search_depth=s['max_search_depth'],
                               dirichlet_alpha=s['centi_dirichlet_alpha'] / 100, q_value_weight=s['centi_q_value_weight'] / 100,
                               dirichlet_epsilon=s['centi_dirichlet_epsilon'] / 100, virtual_loss=s['virtual_loss'],
                               threads=s['threads'], temperature=s['centi_temperature'] / 100,
                               temperature_moves=s['temperature_moves'], verbose=s['verbose'],
                               min_movetime=MIN_SEARCH_TIME_MS,
                               batch_size=s['batch_size'], check_mate_in_one=s['check_mate_in_one'],
                               use_pruning=s['use_pruning'], use_oscillating_cpuct=s['use_oscillating_cpuct'],
                               use_time_management=s['use_time_management'], opening_guard_moves=s['opening_guard_moves'])

        gamestate = GameState()

        setup_done = True


def validity_with_threads(optname: str):
    """
    Checks for consistency with the number of threads with the given parameter
    :param optname: Option name
    :return:
    """

    if s[optname] > s['threads']:
        log_print('info string The given batch_size %d is higher than the number of threads %d. '
              'The maximum legal batch_size is the same as the number of threads (here: %d) '
              % (s[optname], s['threads'], s['threads']))
        s[optname] = s['threads']
        log_print('info string The batch_size was reduced to %d' % s[optname])

    if s['threads'] % s[optname] != 0:
        log_print('info string You requested an illegal combination of threads %d and batch_size %d.'
              ' The batch_size must be a divisor of the number of threads' % (s['threads'], s[optname]))
        divisor = s['threads'] // s[optname]
        s[optname] = s['threads'] // divisor
        log_print('info string The batch_size was changed to %d' % s[optname])


def param_validity_check():
    """
    Handles some possible issues when giving an illegal batch_size and number of threads combination.
    :return:
    """

    validity_with_threads('batch_size')
    validity_with_threads('neural_net_services')


def perform_action(cmd_list):
    """
    Computes the 'best move' according to the engine and the given settings.
    After the search is done it will print out ' bestmove e2e4' for example on std-out.
    :return: 
    """

    global gamestate
    global mcts_agent
    global rawnet_agent
    global bestmove_value
    global engine_played_move
    global constant_move_time
    global score

    movetime_ms = MIN_SEARCH_TIME_MS
    tc_type = None

    if len(cmd_list) >= 5:
        if cmd_list[1] == 'wtime' and cmd_list[3] == 'btime':

            wtime = int(cmd_list[2])
            btime = int(cmd_list[4])

            my_inc, winc, binc = 0, 0, 0
            if 'winc' in cmd_list:
                winc = int(cmd_list[6])
            if 'binc' in cmd_list:
                binc = int(cmd_list[8])

            if gamestate.is_white_to_move():
                my_time = wtime
                my_inc = winc
            else:
                my_time = btime
                my_inc = binc
=======
from DeepCrazyhouse.src.runtime.color_logger import enable_color_logging
>>>>>>> 8477dbf4

            if constant_move_time is None:
                constant_move_time = (my_time + BLITZ_GAME_LENGTH * my_inc) / BLITZ_GAME_LENGTH

<<<<<<< HEAD
            # TC with period (traditional) like 40/60 or 40 moves in 60 sec repeating
            if 'movestogo' in cmd_list:
                tc_type = 'traditional'
                if 'winc' in cmd_list and 'binc' in cmd_list:
                    moves_left = int(cmd_list[10])
=======
class CrazyAra:
    def __init__(self):
        enable_color_logging()
        # Constants
        self.min_search_time = 100
        self.max_search_time = 10e10
        self.inc_factor = 7
        self.inc_div = 8
        self.min_moves_left = self.moves_left_increment = 10  # Used to reduce the movetime in the opening
        self.max_bad_pos_value = -0.10  # When pos eval [-1.0 to 1.0] is equal or worst than this then extend time
        # this is the assumed "maximum" blitz game length for calculating a constant movetime
        # after 80% of this game length a new time management starts which is based on movetime left
        self.blitz_game_length = 50
        # use less time in the opening defined by "max_move_num_to_reduce_movetime" by using the constant move time
        self.mv_time_opening_portion = 0.7
        # this variable is intended to increase variance in the moves played by using a different amount of time each
        # move
        self.random_mv_time_portion = 0.1
        # enable this variable if you want to see debug messages in certain environments, like the lichess.org api
        self.enable_lichess_debug_msg = self.setup_done = False
        self.client = {"name": "CrazyAra", "version": "0.3.1", "authors": "Johannes Czech, Moritz Willig, Alena Beyer"}
        self.MCTS_agent = self.rawnet_agent = self.gamestate = self.bestmove_value = self.move_time = self.score = None
        self.engine_played_move = 0
        self.log_file_path = "CrazyAra-log.txt"
        self.score_file_path = "score-log.txt"
        self.settings = {
            "UCI_Variant": "crazyhouse",
            # set the context in which the neural networks calculation will be done
            # choose 'gpu' using the settings if there is one available
            "context": "cpu",
            "use_raw_network": False,
            "threads": 16,
            "batch_size": 8,
            "neural_net_services": 2,
            "playouts_empty_pockets": 8192,
            "playouts_filled_pockets": 8192,
            "centi_cpuct": 250,
            "centi_dirichlet_epsilon": 25,
            "centi_dirichlet_alpha": 20,
            "max_search_depth": 40,
            "centi_temperature": 7,
            "temperature_moves": 0,
            "opening_guard_moves": 7,
            "centi_clip_quantil": 0,
            "virtual_loss": 3,
            "centi_q_value_weight": 70,
            "threshold_time_for_raw_net_ms": 100,
            "move_overhead_ms": 300,
            "moves_left": 40,
            "extend_time_on_bad_position": True,
            "max_move_num_to_reduce_movetime": 4,
            "check_mate_in_one": False,
            "use_pruning": True,
            "use_oscillating_cpuct": False,
            "use_time_management": True,
            "verbose": False,
        }
        try:
            self.log_file = open(self.log_file_path, "w")
        except IOError:
            self.log_file = None
            # print out the error message
            print("info string An error occurred while trying to open the self.log_file %s" % self.log_file_path)
            traceback.print_exc()

        self.intro = """
                                              _                                           
                               _..           /   ._   _.  _        /\   ._   _.           
                             .' _ `\         \_  |   (_|  /_  \/  /--\  |   (_|           
                            /  /e)-,\                         /                           
                           /  |  ,_ |                    __    __    __    __             
                          /   '-(-.)/          bw     8 /__////__////__////__////         
                        .'--.   \  `                 7 ////__////__////__////__/          
                       /    `\   |                  6 /__////__////__////__////           
                     /`       |  / /`\.-.          5 ////__////__////__////__/            
                   .'        ;  /  \_/__/         4 /__////__////__////__////             
                 .'`-'_     /_.'))).-` \         3 ////__////__////__////__/              
                / -'_.'---;`'-))).-'`\_/        2 /__////__////__////__////        
               (__.'/   /` .'`                 1 ////__////__////__////__/                
                (_.'/ /` /`                       a  b  c  d  e  f  g  h                  
                  _|.' /`                                                                 
            jgs.-` __.'|  Developers: Johannes Czech, Moritz Willig, Alena Beyer          
                .-'||  |  Source-Code: QueensGambit/CrazyAra (GPLv3-License)              
                   \_`/   Inspiration: A0-paper by Silver, Hubert, Schrittwieser et al.  
                          ASCII-Art: Joan G. Stark, Chappell, Burton                      """

    def eprint(*args, **kwargs):
        print(*args, file=sys.stderr, **kwargs)

    def print_if_debug(self, string):
        if self.enable_lichess_debug_msg is True:
            self.eprint("[debug] " + string)

    def log_print(self, text: str):
        print(text)
        self.print_if_debug(text)
        if self.log_file:
            self.log_file.write("< %s\n" % text)
            self.log_file.flush()

    def write_score_to_file(self, score: str):
        # score_file = open(score_file_path, 'w')

        with open(self.score_file_path, "w") as selected_file:
            selected_file.seek(0)
            selected_file.write(score)
            selected_file.truncate()

    def log(self, text: str):
        if self.log_file:
            self.log_file.write("> %s\n" % text)
            self.log_file.flush()

    def setup_network(self):
        """
        Load the libraries and the weights of the neural network
        :return:
        """
        if self.setup_done is False:
            from DeepCrazyhouse.src.domain.crazyhouse.game_state import GameState
            from DeepCrazyhouse.src.domain.agent.neural_net_api import NeuralNetAPI
            from DeepCrazyhouse.src.domain.agent.player.raw_net_agent import RawNetAgent
            from DeepCrazyhouse.src.domain.agent.player.mcts_agent import MCTSAgent

            # check for valid parameter setup and do auto-corrections if possible
            self.param_validity_check()

            nets = []
            for _ in range(self.settings["neural_net_services"]):
                nets.append(NeuralNetAPI(ctx=self.settings["context"], batch_size=self.settings["batch_size"]))

            self.rawnet_agent = RawNetAgent(
                nets[0],
                temperature=self.settings["centi_temperature"] / 100,
                temperature_moves=self.settings["temperature_moves"],
            )

            self.MCTS_agent = MCTSAgent(
                nets,
                cpuct=self.settings["centi_cpuct"] / 100,
                playouts_empty_pockets=self.settings["playouts_empty_pockets"],
                playouts_filled_pockets=self.settings["playouts_filled_pockets"],
                max_search_depth=self.settings["max_search_depth"],
                dirichlet_alpha=self.settings["centi_dirichlet_alpha"] / 100,
                q_value_weight=self.settings["centi_q_value_weight"] / 100,
                dirichlet_epsilon=self.settings["centi_dirichlet_epsilon"] / 100,
                virtual_loss=self.settings["virtual_loss"],
                threads=self.settings["threads"],
                temperature=self.settings["centi_temperature"] / 100,
                temperature_moves=self.settings["temperature_moves"],
                verbose=self.settings["verbose"],
                min_movetime=self.min_search_time,
                batch_size=self.settings["batch_size"],
                check_mate_in_one=self.settings["check_mate_in_one"],
                use_pruning=self.settings["use_pruning"],
                use_oscillating_cpuct=self.settings["use_oscillating_cpuct"],
                use_time_management=self.settings["use_time_management"],
                opening_guard_moves=self.settings["opening_guard_moves"],
            )

            self.gamestate = GameState()

            self.setup_done = True

    def validity_with_threads(self, optname: str):
        """
        Checks for consistency with the number of threads with the given parameter
        :param optname: Option name
        :return:
        """

        if self.settings[optname] > self.settings["threads"]:
            self.log_print(
                "info string The given batch_size %d is higher than the number of threads %d. "
                "The maximum legal batch_size is the same as the number of threads (here: %d) "
                % (self.settings[optname], self.settings["threads"], self.settings["threads"])
            )
            self.settings[optname] = self.settings["threads"]
            self.log_print("info string The batch_size was reduced to %d" % self.settings[optname])

        if self.settings["threads"] % self.settings[optname] != 0:
            self.log_print(
                "info string You requested an illegal combination of threads %d and batch_size %d."
                " The batch_size must be a divisor of the number of threads"
                % (self.settings["threads"], self.settings[optname])
            )
            divisor = self.settings["threads"] // self.settings[optname]
            self.settings[optname] = self.settings["threads"] // divisor
            self.log_print("info string The batch_size was changed to %d" % self.settings[optname])

    def param_validity_check(self):
        """
        Handles some possible issues when giving an illegal batch_size and number of threads combination.
        :return:
        """

        self.validity_with_threads("batch_size")
        self.validity_with_threads("neural_net_services")

    def perform_action(self, cmd_list):
        """
        Computes the 'best move' according to the engine and the given settings.
        After the search is done it will print out ' bestmove e2e4' for example on std-out.
        :return:
        """

        movetime_ms = self.min_search_time

        if len(cmd_list) >= 5:
            if cmd_list[1] == "wtime" and cmd_list[3] == "btime":

                wtime = int(cmd_list[2])
                btime = int(cmd_list[4])

                my_inc, winc, binc = 0, 0, 0
                if "winc" in cmd_list:
                    winc = int(cmd_list[6])
                if "binc" in cmd_list:
                    binc = int(cmd_list[8])

                if self.gamestate.is_white_to_move():
                    my_time = wtime
                    my_inc = winc
                else:
                    my_time = btime
                    my_inc = binc

                if self.move_time is None:
                    self.move_time = (my_time + self.blitz_game_length * my_inc) / self.blitz_game_length

                # TC with period (traditional) like 40/60 or 40 moves in 60 sec repeating
                if "movestogo" in cmd_list:
                    tc_type = "traditional"
                    if "winc" in cmd_list and "binc" in cmd_list:
                        moves_left = int(cmd_list[10])
                    else:
                        moves_left = int(cmd_list[6])
                    # If we are close to the period limit, save extra time to avoid time forfeit
                    if moves_left <= 3:
                        moves_left += 1
>>>>>>> 8477dbf4
                else:
                    moves_left = int(cmd_list[6])
                # If we are close to the period limit, save extra time to avoid time forfeit
                if moves_left <= 3:
                    moves_left += 1
            else:
                tc_type = 'blitz'
                moves_left = s['moves_left']

            moves_left = adjust_moves_left(moves_left, tc_type, bestmove_value)
            if tc_type == 'blitz' and engine_played_move < BLITZ_GAME_LENGTH * .8:
                movetime_ms = constant_move_time + (np.random.rand()-0.5) * RANDOM_MV_TIME_PORTION * constant_move_time

                if engine_played_move < s['max_move_num_to_reduce_movetime']:
                    # avoid spending too much time in the opening
                    movetime_ms *= MV_TIME_OPENING_PORTION
            else:
                movetime_ms = max(my_time/moves_left + INC_FACTOR*my_inc//INC_DIV - s['move_overhead_ms'], MIN_SEARCH_TIME_MS)

    # movetime in UCI protocol, go movetime x, search exactly x mseconds
    # UCI protocol: http://wbec-ridderkerk.nl/html/UCIProtocol.html
    elif len(cmd_list) == 3 and cmd_list[1] == 'movetime':
        movetime_ms = max(int(cmd_list[2]) - s['move_overhead_ms'], MIN_SEARCH_TIME_MS)

    mcts_agent.update_movetime(movetime_ms)
    log_print('info string Time for this move is %dms' % movetime_ms)
    log_print('info string Requested pos: %s' % gamestate)

    # assign search depth
    try:
        # we try to extract the search depth from the cmd list
        depth_idx = cmd_list.index("depth") + 1
        mcts_agent.set_max_search_depth(int(cmd_list[depth_idx]))
        # increase the movetime to maximum to make sure to reach the given depth
        movetime_ms = MAX_SEARCH_TIME_MS
        mcts_agent.update_movetime(movetime_ms)
    except ValueError:
        # the given command wasn't found in the command list
        pass

    # disable noise for short move times
    if movetime_ms < 1000:
        mcts_agent.dirichlet_epsilon = 0.1
    elif movetime_ms < 7000:
        # reduce noise for very short move times
        mcts_agent.dirichlet_epsilon = .2

    if s['use_raw_network'] or movetime_ms <= s['threshold_time_for_raw_net_ms']:
        log_print('info string Using raw network for fast mode...')
        value, selected_move, confidence, _, cp, depth, nodes, time_elapsed_s, nps, pv = rawnet_agent.perform_action(gamestate)
    else:
        value, selected_move, confidence, _, cp, depth, nodes, time_elapsed_s, nps, pv = mcts_agent.perform_action(gamestate)

    score = "score cp %d depth %d nodes %d time %d nps %d pv %s" % (cp, depth, nodes, time_elapsed_s, nps, pv)
    if ENABLE_LICHESS_DEBUG_MSG:
        try:
            write_score_to_file(score)
        except Exception:
            pass
    # print out the search information
    log_print('info %s' % score)

    # Save the bestmove value [-1.0 to 1.0] to modify the next movetime
    bestmove_value = float(value)
    engine_played_move += 1

    # apply CrazyAra's selected move the global gamestate
    if gamestate.get_pythonchess_board().is_legal(selected_move):
        # apply the last move CrazyAra played
        _apply_move(selected_move)
    else:
        raise Exception('all_ok is false! - crazyara_last_move')

    log_print('bestmove %s' % selected_move.uci())


def setup_gamestate(cmd_list):
    """
    Prepare the gamestate according to the user's wishes.

    :param cmd_list: Input-command lists arguments
    :return:
    """

    global gamestate
    global mcts_agent

    position_type = cmd_list[1]

    if 'moves' in cmd_list:
        # position startpos moves e2e4 g8f6
        if position_type == 'startpos':
            mv_list = cmd_list[3:]
        else:
            # position fen rn2N2k/pp5p/3pp1pN/3p4/3q1P2/3P1p2/PP3PPP/RN3RK1/Qrbbpbb b - - 3 27 moves d4f2 f1f2
            mv_list = cmd_list[9:]

        # try to apply opponent last move to the board state

        if len(mv_list) > 0:
            # the move the opponent just played is the last move in the list
            opponent_last_move = chess.Move.from_uci(mv_list[-1])
            if gamestate.get_pythonchess_board().is_legal(opponent_last_move):
                # apply the last move the opponent played
                _apply_move(opponent_last_move)
                mv_compatible = True
            else:
                log_print('info string  all_ok is false! - opponent_last_move %s' % opponent_last_move)
                mv_compatible = False
        else:
            mv_compatible = False

        if not mv_compatible:
            log_print("info string The given last two moves couldn't be applied to the previous board-state.")
            log_print("info string Rebuilding the game from scratch...")

            # create a new game state from scratch
            if position_type == "startpos":
                new_game()
            else:
                fen = " ".join(cmd_list[2:8])
                gamestate.set_fen(fen)

            for move in mv_list:
                _apply_move(chess.Move.from_uci(move))
        else:
            log_print("info string Move Compatible")
    else:
        if position_type == 'fen':
            fen = " ".join(cmd_list[2:8])
            gamestate.set_fen(fen)
            mcts_agent.update_transposition_table((gamestate.get_transposition_key(),))
            #log_print("info string Added %s - count %d" % (gamestate.get_board_fen(),
            #                                               mcts_agent.transposition_table[gamestate.get_transposition_key()]))


def _apply_move(selected_move : chess.Move):
    """
    Applies the given move on the gamestate and updates the transposition table of the environment
    :param selected_move: Move in python chess format
    :return:
    """
    global gamestate
    global mcts_agent

    gamestate.apply_move(selected_move)
    mcts_agent.update_transposition_table((gamestate.get_transposition_key(),))
    # log_print("info string Added %s - count %d" % (gamestate.get_board_fen(),
    #                                               mcts_agent.transposition_table[
    #                                                   gamestate.get_transposition_key()]))

def new_game():
    global gamestate
    global mcts_agent

    log_print("info string >> New Game")
    gamestate.new_game()
    mcts_agent.transposition_table = collections.Counter()
    mcts_agent.time_buffer_ms = 0
    mcts_agent.dirichlet_epsilon = s['centi_dirichlet_epsilon'] / 100

def set_options(cmd_list):
    """
    Updates the internal options as requested by the use via the uci-protocoll
    An example call could be: "setoption name nb_threads value 1"
    :param cmd_list: List of received of commands
    :return:
    """
    # SETTINGS
    global s

    # make sure there exists enough items in the given command list like "setoption name nb_threads value 1"
    if len(cmd_list) >= 5:
        if cmd_list[1] != 'name' or cmd_list[3] != 'value':
            log_print("info string The given setoption command wasn't understood")
            log_print('info string An example call could be: "setoption name threads value 4"')
        else:
            option_name = cmd_list[2]

            if option_name not in s:
                log_print("info string The given option %s wasn't found in the settings list" % option_name)
            else:

                if option_name in ['UCI_Variant', 'context', 'use_raw_network',
                                   'extend_time_on_bad_position', 'verbose', 'check_mate_in_one', 'use_pruning',
                                   'use_oscillating_cpuct', 'use_time_management']:

                    value = cmd_list[4]
                else:
                    value = int(cmd_list[4])

                if option_name == 'use_raw_network':
                    s['use_raw_network'] = True if value == 'true' else False
                elif option_name == 'extend_time_on_bad_position':
                    s['extend_time_on_bad_position'] = True if value == 'true' else False
                elif option_name == 'verbose':
                    s['verbose'] = True if value == 'true' else False
                elif option_name == 'check_mate_in_one':
                    s['check_mate_in_one'] = True if value == 'true' else False
                elif option_name == 'use_pruning':
                    s['use_pruning'] = True if value == 'true' else False
                elif option_name == 'use_oscillating_cpuct':
                    s['use_oscillating_cpuct'] = True if value == 'true' else False
                elif option_name == 'use_time_management':
                    s['use_time_management'] = True if value == 'true' else False
                else:
                    # by default all options are treated as integers
                    s[option_name] = value

                    # Guard threads limits
                    if option_name == 'threads':
                        s[option_name] = min(4096, max(1, s[option_name]))

                log_print('info string Updated option %s to %s' % (option_name, value))


def adjust_moves_left(moves_left, tc_type, prev_bm_value):
    """
    We can reduce the movetime early in the opening as the NN may be able to handle it well.
    Or when the position is bad we can increase the movetime especially if there are enough time left.
    To increase/decrease the movetime, we decrease/increase the moves_left.
    movetime = time_left/moves_left
    :param moves_left: Moves left for the next period for traditional or look ahead moves for blitz
    :param tc_type: Can be blitz (60+1) or traditional (40/60)
    :param prev_bm_value: The value of the previous bestmove. value is in the range [-1 to 1]
    :return: moves_left
    """
    global engine_played_move

    # Don't spend too much time in the opening, we increase the moves_left
    # so that the movetime is reduced. engine_played_move is the actual moves
    # made by the engine excluding the book moves input from a GUI.
    if engine_played_move < s['max_move_num_to_reduce_movetime']:
        moves_left += MOVES_LEFT_INCREMENT

    # Increase movetime by reducing the moves left if our prev bestmove value is below 0.0
    elif s['extend_time_on_bad_position'] and prev_bm_value is not None and\
                                prev_bm_value <= MAX_BAD_POS_VALUE:
        if tc_type == 'blitz':
            # The more the bad position is, the more that we extend the search time
            moves_left -= abs(prev_bm_value) * s['moves_left']
            moves_left = max(moves_left, MIN_MOVES_LEFT)
        # Else if TC is traditional, we extend with more time if we have more time left
        elif moves_left > 4:
            moves_left = moves_left - moves_left//8

    return moves_left


def uci_reply():
    log_print('id name %s %s' % (client['name'], client['version']))
    log_print('id author %s' % client['authors'])
    # tell the GUI all possible options
    log_print('option name UCI_Variant type combo default crazyhouse var crazyhouse')
    log_print('option name context type combo default %s var cpu var gpu' % s['context'])
    log_print('option name use_raw_network type check default %s' %\
              ('false' if not s['use_raw_network'] else 'true'))
    log_print('option name threads type spin default %d min 1 max 4096' % s['threads'])
    log_print('option name batch_size type spin default %d min 1 max 4096' % s['batch_size'])
    log_print('option name neural_net_services type spin default %d min 1 max 10' % s['neural_net_services'])
    log_print('option name playouts_empty_pockets type spin default %d min 56 max 8192' %\
              s['playouts_empty_pockets'])
    log_print('option name playouts_filled_pockets type spin default %d min 56 max 8192' %\
              s['playouts_filled_pockets'])
    log_print('option name centi_cpuct type spin default %d min 1 max 500' % s['centi_cpuct'])
    log_print('option name centi_dirichlet_epsilon type spin default %d min 0 max 100' % s['centi_dirichlet_epsilon'])
    log_print('option name centi_dirichlet_alpha type spin default %d min 0 max 100' % s['centi_dirichlet_alpha'])
    log_print('option name max_search_depth type spin default %d min 1 max 100' % s['max_search_depth'])
    log_print('option name centi_temperature type spin default %d min 0 max 100' % s['centi_temperature'])
    log_print('option name temperature_moves type spin default %d min 0 max 99999' % s['temperature_moves'])
    log_print('option name opening_guard_moves type spin default %d min 0 max 99999' % s['opening_guard_moves'])
    log_print('option name centi_clip_quantil type spin default 0 min 0 max 100')
    log_print('option name virtual_loss type spin default 3 min 0 max 10')
    log_print('option name centi_q_value_weight type spin default %d min 0 max 100' % s['centi_q_value_weight'])
    log_print('option name threshold_time_for_raw_net_ms type spin default %d min 1 max 300000' %\
              s['threshold_time_for_raw_net_ms'])
    log_print('option name move_overhead_ms type spin default %d min 0 max 60000' % s['move_overhead_ms'])
    log_print('option name moves_left type spin default %d min 10 max 320' % s['moves_left'])
    log_print('option name extend_time_on_bad_position type check default %s' %\
              ('false' if not s['extend_time_on_bad_position'] else 'true'))
    log_print('option name max_move_num_to_reduce_movetime type spin default %d min 0 max 120' %\
              s['max_move_num_to_reduce_movetime'])
    log_print('option name check_mate_in_one type check default %s' %\
              ('false' if not s['check_mate_in_one'] else 'true'))
    log_print('option name use_pruning type check default %s' %\
              ('false' if not s['use_pruning'] else 'true'))
    log_print('option name use_oscillating_cpuct type check default %s' %\
              ('false' if not s['use_oscillating_cpuct'] else 'true'))
    log_print('option name use_time_management type check default %s' %\
              ('false' if not s['use_time_management'] else 'true'))
    log_print('option name verbose type check default %s' %\
              ('false' if not s['verbose'] else 'true'))

    # verify that all options have been sent
    log_print('uciok')


# main waiting loop for processing command line inputs
def main():
    global bestmove_value
    global engine_played_move
    global log_file

    while True:
        line = input()
        print_if_debug("waiting ...")
        print_if_debug(line)

        # wait for an std-in input command
        if line:
            # split the line to a list which makes parsing easier
            cmd_list = line.rstrip().split(' ')
            # extract the first command from the list for evaluation
            main_cmd = cmd_list[0]

            # write the given command to the log-file
            log(line)

            try:
                if main_cmd == 'uci':
                    uci_reply()
                elif main_cmd == 'isready':
                    setup_network()
                    log_print('readyok')
                elif main_cmd == 'ucinewgame':
                    bestmove_value = None
                    engine_played_move = 0
                    new_game()
                elif main_cmd == "position":
                    setup_gamestate(cmd_list)
                elif main_cmd == "setoption":
                    set_options(cmd_list)
                elif main_cmd == 'go':
                    perform_action(cmd_list)
                elif main_cmd == 'quit' or main_cmd == 'exit':
                    if log_file:
                        log_file.close()
                    return 0
                else:
                    # give the user a message that the command was ignored
                    print("info string Unknown command: %s" % line)
            except:
                # log the error message to the log-file and exit the script
                traceback_text = traceback.format_exc()
                log_print(traceback_text)
                return -1


if __name__ == "__main__":
    main()<|MERGE_RESOLUTION|>--- conflicted
+++ resolved
@@ -10,287 +10,14 @@
 """
 
 from __future__ import print_function
+import collections
 import sys
+import traceback
 import chess.pgn
-
-import traceback
-import collections
 import numpy as np
-<<<<<<< HEAD
-# import the Colorer to have a nicer logging printout
-from DeepCrazyhouse.src.runtime.ColorLogger import enable_color_logging
-enable_color_logging()
-
-# Constants
-MIN_SEARCH_TIME_MS = 100
-MAX_SEARCH_TIME_MS = 10e10
-INC_FACTOR = 7
-INC_DIV = 8
-MIN_MOVES_LEFT = 10
-MAX_BAD_POS_VALUE = -0.10  # When pos eval [-1.0 to 1.0] is equal or worst than this then extend time
-MOVES_LEFT_INCREMENT = 10  # Used to reduce the movetime in the opening
-
-# this is the assumed "maximum" blitz game length for calculating a constant movetime
-# after 80% of this game length a new time management starts which is based on movetime left
-BLITZ_GAME_LENGTH = 50
-# use less time in the opening defined by "max_move_num_to_reduce_movetime" by using a portion of the constant move time
-MV_TIME_OPENING_PORTION = 0.7
-# this variable is intended to increase the variance in the moves played by using a small different amount of time each
-# move
-RANDOM_MV_TIME_PORTION = 0.1
-
-# enable this variable if you want to see debug messages in certain environments, like the lichess.org api
-ENABLE_LICHESS_DEBUG_MSG = False
-
-client = {
-    'name': 'CrazyAra',
-    'version': '0.3.1',
-    'authors': 'Johannes Czech, Moritz Willig, Alena Beyer'
-}
-
-
-INTRO_PART1 = "" \
-        "                                  _                                           \n" \
-        "                   _..           /   ._   _.  _        /\   ._   _.           \n" \
-        "                 .' _ `\         \_  |   (_|  /_  \/  /--\  |   (_|           \n" \
-        "                /  /e)-,\                         /                           \n" \
-        "               /  |  ,_ |                    __    __    __    __             \n" \
-        "              /   '-(-.)/          bw     8 /__////__////__////__////         \n" \
-        "            .'--.   \  `                 7 ////__////__////__////__/          \n" \
-        "           /    `\   |                  6 /__////__////__////__////           \n" \
-        "         /`       |  / /`\.-.          5 ////__////__////__////__/            \n" \
-        "       .'        ;  /  \_/__/         4 /__////__////__////__////             \n" \
-        "     .'`-'_     /_.'))).-` \         3 ////__////__////__////__/              \n" \
-        "    / -'_.'---;`'-))).-'`\_/        2 /__////__////__////__////               \n" \
-
-INTRO_PART2 = "" \
-            "   (__.'/   /` .'`                 1 ////__////__////__////__/                \n" \
-            "    (_.'/ /` /`                       a  b  c  d  e  f  g  h                  \n" \
-            "      _|.' /`                                                                 \n" \
-            "jgs.-` __.'|  Developers: Johannes Czech, Moritz Willig, Alena Beyer          \n" \
-            "    .-'||  |  Source-Code: QueensGambit/CrazyAra (GPLv3-License)              \n" \
-            "       \_`/   Inspiration: A0-paper by Silver, Hubert, Schrittwieser et al.  \n" \
-            "              ASCII-Art: Joan G. Stark, Chappell, Burton                      \n"
-
-log_file_path = "CrazyAra-log.txt"
-score_file_path = "score-log.txt"
-
-try:
-    log_file = open(log_file_path, 'w')
-except:
-    log_file = None
-    # print out the error message
-    traceback_text = traceback.format_exc()
-    print("info string An error occured while trying to open the log_file %s" % log_file_path)
-    print(traceback_text)
-
-
-def eprint(*args, **kwargs):
-    print(*args, file=sys.stderr, **kwargs)
-
-
-def print_if_debug(string):
-    if ENABLE_LICHESS_DEBUG_MSG is True:
-        eprint("[debug] " + string)
-
-
-def log_print(text: str):
-    print(text)
-    print_if_debug(text)
-    if log_file:
-        log_file.write("< %s\n" % text)
-        log_file.flush()
-
-
-def write_score_to_file(score: str):
-    #score_file = open(score_file_path, 'w')
-
-    with open(score_file_path, 'w') as f:
-        f.seek(0)
-        f.write(score)
-        f.truncate()
-
-
-def log(text: str):
-    if log_file:
-        log_file.write("> %s\n" % text)
-        log_file.flush()
-
-
-eprint(INTRO_PART1, end="")
-eprint(INTRO_PART2, end="")
-
-# GLOBAL VARIABLES
-mcts_agent = None
-rawnet_agent = None
-gamestate = None
-setup_done = False
-bestmove_value = None
-constant_move_time = None
-engine_played_move = 0
-score = None
-
-# SETTINGS
-s = {
-    'UCI_Variant': 'crazyhouse',
-    # set the context in which the neural networks calculation will be done
-    # choose 'gpu' using the settings if there is one available
-    "context": 'cpu',
-    "use_raw_network": False,
-    "threads": 16,
-    "batch_size": 8,
-    "neural_net_services": 2,
-    "playouts_empty_pockets": 8192,
-    "playouts_filled_pockets": 8192,
-    "centi_cpuct": 250,
-    "centi_dirichlet_epsilon": 25,
-    "centi_dirichlet_alpha": 20,
-    "max_search_depth": 40,
-    "centi_temperature": 7,
-    "temperature_moves": 0,
-    "opening_guard_moves": 7,
-    "centi_clip_quantil": 0,
-    "virtual_loss": 3,
-    "centi_q_value_weight": 70,
-    "threshold_time_for_raw_net_ms": 100,
-    "move_overhead_ms": 300,
-    "moves_left": 40,
-    "extend_time_on_bad_position": True,
-    "max_move_num_to_reduce_movetime": 4,
-    "check_mate_in_one": False,
-    "use_pruning": True,
-    "use_oscillating_cpuct": False,
-    "use_time_management": True,
-    "verbose": False
-}
-
-
-def setup_network():
-    """
-    Load the libraries and the weights of the neural network
-    :return:
-    """
-
-    global gamestate
-    global setup_done
-    global rawnet_agent
-    global mcts_agent
-    global s
-    global engine_played_move
-
-    if setup_done is False:
-        from DeepCrazyhouse.src.domain.crazyhouse.GameState import GameState
-        from DeepCrazyhouse.src.domain.agent.NeuralNetAPI import NeuralNetAPI
-        from DeepCrazyhouse.src.domain.agent.player.RawNetAgent import RawNetAgent
-        from DeepCrazyhouse.src.domain.agent.player.MCTSAgent import MCTSAgent
-
-        # check for valid parameter setup and do auto-corrections if possible
-        param_validity_check()
-
-        nets = []
-        for i in range(s['neural_net_services']):
-            nets.append(NeuralNetAPI(ctx=s['context'], batch_size=s['batch_size']))
-
-        rawnet_agent = RawNetAgent(nets[0], temperature=s['centi_temperature'] / 100, temperature_moves=s['temperature_moves'])
-
-        mcts_agent = MCTSAgent(nets, cpuct=s['centi_cpuct'] / 100, playouts_empty_pockets=s['playouts_empty_pockets'],
-                               playouts_filled_pockets=s['playouts_filled_pockets'], max_search_depth=s['max_search_depth'],
-                               dirichlet_alpha=s['centi_dirichlet_alpha'] / 100, q_value_weight=s['centi_q_value_weight'] / 100,
-                               dirichlet_epsilon=s['centi_dirichlet_epsilon'] / 100, virtual_loss=s['virtual_loss'],
-                               threads=s['threads'], temperature=s['centi_temperature'] / 100,
-                               temperature_moves=s['temperature_moves'], verbose=s['verbose'],
-                               min_movetime=MIN_SEARCH_TIME_MS,
-                               batch_size=s['batch_size'], check_mate_in_one=s['check_mate_in_one'],
-                               use_pruning=s['use_pruning'], use_oscillating_cpuct=s['use_oscillating_cpuct'],
-                               use_time_management=s['use_time_management'], opening_guard_moves=s['opening_guard_moves'])
-
-        gamestate = GameState()
-
-        setup_done = True
-
-
-def validity_with_threads(optname: str):
-    """
-    Checks for consistency with the number of threads with the given parameter
-    :param optname: Option name
-    :return:
-    """
-
-    if s[optname] > s['threads']:
-        log_print('info string The given batch_size %d is higher than the number of threads %d. '
-              'The maximum legal batch_size is the same as the number of threads (here: %d) '
-              % (s[optname], s['threads'], s['threads']))
-        s[optname] = s['threads']
-        log_print('info string The batch_size was reduced to %d' % s[optname])
-
-    if s['threads'] % s[optname] != 0:
-        log_print('info string You requested an illegal combination of threads %d and batch_size %d.'
-              ' The batch_size must be a divisor of the number of threads' % (s['threads'], s[optname]))
-        divisor = s['threads'] // s[optname]
-        s[optname] = s['threads'] // divisor
-        log_print('info string The batch_size was changed to %d' % s[optname])
-
-
-def param_validity_check():
-    """
-    Handles some possible issues when giving an illegal batch_size and number of threads combination.
-    :return:
-    """
-
-    validity_with_threads('batch_size')
-    validity_with_threads('neural_net_services')
-
-
-def perform_action(cmd_list):
-    """
-    Computes the 'best move' according to the engine and the given settings.
-    After the search is done it will print out ' bestmove e2e4' for example on std-out.
-    :return: 
-    """
-
-    global gamestate
-    global mcts_agent
-    global rawnet_agent
-    global bestmove_value
-    global engine_played_move
-    global constant_move_time
-    global score
-
-    movetime_ms = MIN_SEARCH_TIME_MS
-    tc_type = None
-
-    if len(cmd_list) >= 5:
-        if cmd_list[1] == 'wtime' and cmd_list[3] == 'btime':
-
-            wtime = int(cmd_list[2])
-            btime = int(cmd_list[4])
-
-            my_inc, winc, binc = 0, 0, 0
-            if 'winc' in cmd_list:
-                winc = int(cmd_list[6])
-            if 'binc' in cmd_list:
-                binc = int(cmd_list[8])
-
-            if gamestate.is_white_to_move():
-                my_time = wtime
-                my_inc = winc
-            else:
-                my_time = btime
-                my_inc = binc
-=======
 from DeepCrazyhouse.src.runtime.color_logger import enable_color_logging
->>>>>>> 8477dbf4
-
-            if constant_move_time is None:
-                constant_move_time = (my_time + BLITZ_GAME_LENGTH * my_inc) / BLITZ_GAME_LENGTH
-
-<<<<<<< HEAD
-            # TC with period (traditional) like 40/60 or 40 moves in 60 sec repeating
-            if 'movestogo' in cmd_list:
-                tc_type = 'traditional'
-                if 'winc' in cmd_list and 'binc' in cmd_list:
-                    moves_left = int(cmd_list[10])
-=======
+
+
 class CrazyAra:
     def __init__(self):
         enable_color_logging()
@@ -531,354 +258,379 @@
                     # If we are close to the period limit, save extra time to avoid time forfeit
                     if moves_left <= 3:
                         moves_left += 1
->>>>>>> 8477dbf4
                 else:
-                    moves_left = int(cmd_list[6])
-                # If we are close to the period limit, save extra time to avoid time forfeit
-                if moves_left <= 3:
-                    moves_left += 1
+                    tc_type = "blitz"
+                    moves_left = self.settings["moves_left"]
+
+                moves_left = self.adjust_moves_left(moves_left, tc_type, self.bestmove_value)
+                if tc_type == "blitz" and self.engine_played_move < self.blitz_game_length * 0.8:
+                    movetime_ms = (
+                        self.move_time + (np.random.rand() - 0.5) * self.random_mv_time_portion * self.move_time
+                    )
+
+                    if self.engine_played_move < self.settings["max_move_num_to_reduce_movetime"]:
+                        # avoid spending too much time in the opening
+                        movetime_ms *= self.mv_time_opening_portion
+                else:
+                    movetime_ms = max(
+                        my_time / moves_left
+                        + self.inc_factor * my_inc // self.inc_div
+                        - self.settings["move_overhead_ms"],
+                        self.min_search_time,
+                    )
+
+        # movetime in UCI protocol, go movetime x, search exactly x mseconds
+        # UCI protocol: http://wbec-ridderkerk.nl/html/UCIProtocol.html
+        elif len(cmd_list) == 3 and cmd_list[1] == "movetime":
+            movetime_ms = max(int(cmd_list[2]) - self.settings["move_overhead_ms"], self.min_search_time)
+
+        self.MCTS_agent.update_movetime(movetime_ms)
+        self.log_print("info string Time for this move is %dms" % movetime_ms)
+        self.log_print("info string Requested pos: %s" % self.gamestate)
+
+        # assign search depth
+        try:
+            # we try to extract the search depth from the cmd list
+            depth_idx = cmd_list.index("depth") + 1
+            self.MCTS_agent.set_max_search_depth(int(cmd_list[depth_idx]))
+            # increase the movetime to maximum to make sure to reach the given depth
+            movetime_ms = self.max_search_time
+            self.MCTS_agent.update_movetime(movetime_ms)
+        except ValueError:
+            # the given command wasn't found in the command list
+            pass
+
+        # disable noise for short move times
+        if movetime_ms < 1000:
+            self.MCTS_agent.dirichlet_epsilon = 0.1
+        elif movetime_ms < 7000:
+            # reduce noise for very short move times
+            self.MCTS_agent.dirichlet_epsilon = 0.2
+
+        if self.settings["use_raw_network"] or movetime_ms <= self.settings["threshold_time_for_raw_net_ms"]:
+            self.log_print("info string Using raw network for fast mode...")
+            value, selected_move, _, _, centipawn, depth, nodes, time_elapsed_s, nps, pv = self.rawnet_agent.perform_action(
+                self.gamestate
+            )
+        else:
+            value, selected_move, _, _, centipawn, depth, nodes, time_elapsed_s, nps, pv = self.MCTS_agent.perform_action(
+                self.gamestate
+            )
+
+        self.score = "score centipawn %d depth %d nodes %d time %d nps %d pv %s" % (
+            centipawn,
+            depth,
+            nodes,
+            time_elapsed_s,
+            nps,
+            pv,
+        )
+        if self.enable_lichess_debug_msg:
+            try:
+                self.write_score_to_file(self.score)
+            except IOError:
+                traceback.print_exc()
+        # print out the search information
+        self.log_print("info %s" % self.score)
+
+        # Save the bestmove value [-1.0 to 1.0] to modify the next movetime
+        self.bestmove_value = float(value)
+        self.engine_played_move += 1
+
+        # apply CrazyAra's selected move the global gamestate
+        if self.gamestate.get_pythonchess_board().is_legal(selected_move):
+            # apply the last move CrazyAra played
+            self._apply_move(selected_move)
+        else:
+            raise Exception("all_ok is false! - crazyara_last_move")
+
+        self.log_print("bestmove %s" % selected_move.uci())
+
+    def setup_gamestate(self, cmd_list):
+        """
+        Prepare the gamestate according to the user's wishes.
+
+        :param cmd_list: Input-command lists arguments
+        :return:
+        """
+        position_type = cmd_list[1]
+
+        if "moves" in cmd_list:
+            # position startpos moves e2e4 g8f6
+            if position_type == "startpos":
+                mv_list = cmd_list[3:]
             else:
-                tc_type = 'blitz'
-                moves_left = s['moves_left']
-
-            moves_left = adjust_moves_left(moves_left, tc_type, bestmove_value)
-            if tc_type == 'blitz' and engine_played_move < BLITZ_GAME_LENGTH * .8:
-                movetime_ms = constant_move_time + (np.random.rand()-0.5) * RANDOM_MV_TIME_PORTION * constant_move_time
-
-                if engine_played_move < s['max_move_num_to_reduce_movetime']:
-                    # avoid spending too much time in the opening
-                    movetime_ms *= MV_TIME_OPENING_PORTION
+                # position fen rn2N2k/pp5p/3pp1pN/3p4/3q1P2/3P1p2/PP3PPP/RN3RK1/Qrbbpbb b - - 3 27 moves d4f2 f1f2
+                mv_list = cmd_list[9:]
+
+            # try to apply opponent last move to the board state
+
+            if mv_list:
+                # the move the opponent just played is the last move in the list
+                opponent_last_move = chess.Move.from_uci(mv_list[-1])
+                if self.gamestate.get_pythonchess_board().is_legal(opponent_last_move):
+                    # apply the last move the opponent played
+                    self._apply_move(opponent_last_move)
+                    mv_compatible = True
+                else:
+                    self.log_print("info string  all_ok is false! - opponent_last_move %s" % opponent_last_move)
+                    mv_compatible = False
             else:
-                movetime_ms = max(my_time/moves_left + INC_FACTOR*my_inc//INC_DIV - s['move_overhead_ms'], MIN_SEARCH_TIME_MS)
-
-    # movetime in UCI protocol, go movetime x, search exactly x mseconds
-    # UCI protocol: http://wbec-ridderkerk.nl/html/UCIProtocol.html
-    elif len(cmd_list) == 3 and cmd_list[1] == 'movetime':
-        movetime_ms = max(int(cmd_list[2]) - s['move_overhead_ms'], MIN_SEARCH_TIME_MS)
-
-    mcts_agent.update_movetime(movetime_ms)
-    log_print('info string Time for this move is %dms' % movetime_ms)
-    log_print('info string Requested pos: %s' % gamestate)
-
-    # assign search depth
-    try:
-        # we try to extract the search depth from the cmd list
-        depth_idx = cmd_list.index("depth") + 1
-        mcts_agent.set_max_search_depth(int(cmd_list[depth_idx]))
-        # increase the movetime to maximum to make sure to reach the given depth
-        movetime_ms = MAX_SEARCH_TIME_MS
-        mcts_agent.update_movetime(movetime_ms)
-    except ValueError:
-        # the given command wasn't found in the command list
-        pass
-
-    # disable noise for short move times
-    if movetime_ms < 1000:
-        mcts_agent.dirichlet_epsilon = 0.1
-    elif movetime_ms < 7000:
-        # reduce noise for very short move times
-        mcts_agent.dirichlet_epsilon = .2
-
-    if s['use_raw_network'] or movetime_ms <= s['threshold_time_for_raw_net_ms']:
-        log_print('info string Using raw network for fast mode...')
-        value, selected_move, confidence, _, cp, depth, nodes, time_elapsed_s, nps, pv = rawnet_agent.perform_action(gamestate)
-    else:
-        value, selected_move, confidence, _, cp, depth, nodes, time_elapsed_s, nps, pv = mcts_agent.perform_action(gamestate)
-
-    score = "score cp %d depth %d nodes %d time %d nps %d pv %s" % (cp, depth, nodes, time_elapsed_s, nps, pv)
-    if ENABLE_LICHESS_DEBUG_MSG:
-        try:
-            write_score_to_file(score)
-        except Exception:
-            pass
-    # print out the search information
-    log_print('info %s' % score)
-
-    # Save the bestmove value [-1.0 to 1.0] to modify the next movetime
-    bestmove_value = float(value)
-    engine_played_move += 1
-
-    # apply CrazyAra's selected move the global gamestate
-    if gamestate.get_pythonchess_board().is_legal(selected_move):
-        # apply the last move CrazyAra played
-        _apply_move(selected_move)
-    else:
-        raise Exception('all_ok is false! - crazyara_last_move')
-
-    log_print('bestmove %s' % selected_move.uci())
-
-
-def setup_gamestate(cmd_list):
-    """
-    Prepare the gamestate according to the user's wishes.
-
-    :param cmd_list: Input-command lists arguments
-    :return:
-    """
-
-    global gamestate
-    global mcts_agent
-
-    position_type = cmd_list[1]
-
-    if 'moves' in cmd_list:
-        # position startpos moves e2e4 g8f6
-        if position_type == 'startpos':
-            mv_list = cmd_list[3:]
+                mv_compatible = False
+
+            if not mv_compatible:
+                self.log_print("info string The given last two moves couldn't be applied to the previous board-state.")
+                self.log_print("info string Rebuilding the game from scratch...")
+
+                # create a new game state from scratch
+                if position_type == "startpos":
+                    self.new_game()
+                else:
+                    fen = " ".join(cmd_list[2:8])
+                    self.gamestate.set_fen(fen)
+
+                for move in mv_list:
+                    self._apply_move(chess.Move.from_uci(move))
+            else:
+                self.log_print("info string Move Compatible")
         else:
-            # position fen rn2N2k/pp5p/3pp1pN/3p4/3q1P2/3P1p2/PP3PPP/RN3RK1/Qrbbpbb b - - 3 27 moves d4f2 f1f2
-            mv_list = cmd_list[9:]
-
-        # try to apply opponent last move to the board state
-
-        if len(mv_list) > 0:
-            # the move the opponent just played is the last move in the list
-            opponent_last_move = chess.Move.from_uci(mv_list[-1])
-            if gamestate.get_pythonchess_board().is_legal(opponent_last_move):
-                # apply the last move the opponent played
-                _apply_move(opponent_last_move)
-                mv_compatible = True
+            if position_type == "fen":
+                fen = " ".join(cmd_list[2:8])
+                self.gamestate.set_fen(fen)
+                self.MCTS_agent.update_transposition_table((self.gamestate.get_transposition_key(),))
+                # log_print("info string Added %s - count %d" % (gamestate.get_board_fen(),
+                #                                    mcts_agent.transposition_table[gamestate.get_transposition_key()]))
+
+    def _apply_move(self, selected_move: chess.Move):
+        """
+        Applies the given move on the gamestate and updates the transposition table of the environment
+        :param selected_move: Move in python chess format
+        :return:
+        """
+
+        self.gamestate.apply_move(selected_move)
+        self.MCTS_agent.update_transposition_table((self.gamestate.get_transposition_key(),))
+        # log_print("info string Added %s - count %d" % (gamestate.get_board_fen(),
+        #                                               mcts_agent.transposition_table[
+        #                                                   gamestate.get_transposition_key()]))
+
+    def new_game(self):
+
+        self.log_print("info string >> New Game")
+        self.gamestate.new_game()
+        self.MCTS_agent.transposition_table = collections.Counter()
+        self.MCTS_agent.time_buffer_ms = 0
+        self.MCTS_agent.dirichlet_epsilon = self.settings["centi_dirichlet_epsilon"] / 100
+
+    def set_options(self, cmd_list):
+        """
+        Updates the internal options as requested by the use via the uci-protocol
+        An example call could be: "setoption name nb_threads value 1"
+        :param cmd_list: List of received of commands
+        :return:
+        """
+        # make sure there exists enough items in the given command list like "setoption name nb_threads value 1"
+        if len(cmd_list) >= 5:
+            if cmd_list[1] != "name" or cmd_list[3] != "value":
+                self.log_print("info string The given setoption command wasn't understood")
+                self.log_print('info string An example call could be: "setoption name threads value 4"')
             else:
-                log_print('info string  all_ok is false! - opponent_last_move %s' % opponent_last_move)
-                mv_compatible = False
-        else:
-            mv_compatible = False
-
-        if not mv_compatible:
-            log_print("info string The given last two moves couldn't be applied to the previous board-state.")
-            log_print("info string Rebuilding the game from scratch...")
-
-            # create a new game state from scratch
-            if position_type == "startpos":
-                new_game()
-            else:
-                fen = " ".join(cmd_list[2:8])
-                gamestate.set_fen(fen)
-
-            for move in mv_list:
-                _apply_move(chess.Move.from_uci(move))
-        else:
-            log_print("info string Move Compatible")
-    else:
-        if position_type == 'fen':
-            fen = " ".join(cmd_list[2:8])
-            gamestate.set_fen(fen)
-            mcts_agent.update_transposition_table((gamestate.get_transposition_key(),))
-            #log_print("info string Added %s - count %d" % (gamestate.get_board_fen(),
-            #                                               mcts_agent.transposition_table[gamestate.get_transposition_key()]))
-
-
-def _apply_move(selected_move : chess.Move):
-    """
-    Applies the given move on the gamestate and updates the transposition table of the environment
-    :param selected_move: Move in python chess format
-    :return:
-    """
-    global gamestate
-    global mcts_agent
-
-    gamestate.apply_move(selected_move)
-    mcts_agent.update_transposition_table((gamestate.get_transposition_key(),))
-    # log_print("info string Added %s - count %d" % (gamestate.get_board_fen(),
-    #                                               mcts_agent.transposition_table[
-    #                                                   gamestate.get_transposition_key()]))
-
-def new_game():
-    global gamestate
-    global mcts_agent
-
-    log_print("info string >> New Game")
-    gamestate.new_game()
-    mcts_agent.transposition_table = collections.Counter()
-    mcts_agent.time_buffer_ms = 0
-    mcts_agent.dirichlet_epsilon = s['centi_dirichlet_epsilon'] / 100
-
-def set_options(cmd_list):
-    """
-    Updates the internal options as requested by the use via the uci-protocoll
-    An example call could be: "setoption name nb_threads value 1"
-    :param cmd_list: List of received of commands
-    :return:
-    """
-    # SETTINGS
-    global s
-
-    # make sure there exists enough items in the given command list like "setoption name nb_threads value 1"
-    if len(cmd_list) >= 5:
-        if cmd_list[1] != 'name' or cmd_list[3] != 'value':
-            log_print("info string The given setoption command wasn't understood")
-            log_print('info string An example call could be: "setoption name threads value 4"')
-        else:
-            option_name = cmd_list[2]
-
-            if option_name not in s:
-                log_print("info string The given option %s wasn't found in the settings list" % option_name)
-            else:
-
-                if option_name in ['UCI_Variant', 'context', 'use_raw_network',
-                                   'extend_time_on_bad_position', 'verbose', 'check_mate_in_one', 'use_pruning',
-                                   'use_oscillating_cpuct', 'use_time_management']:
-
-                    value = cmd_list[4]
+                option_name = cmd_list[2]
+
+                if option_name not in self.settings:
+                    self.log_print("info string The given option %s wasn't found in the settings list" % option_name)
                 else:
-                    value = int(cmd_list[4])
-
-                if option_name == 'use_raw_network':
-                    s['use_raw_network'] = True if value == 'true' else False
-                elif option_name == 'extend_time_on_bad_position':
-                    s['extend_time_on_bad_position'] = True if value == 'true' else False
-                elif option_name == 'verbose':
-                    s['verbose'] = True if value == 'true' else False
-                elif option_name == 'check_mate_in_one':
-                    s['check_mate_in_one'] = True if value == 'true' else False
-                elif option_name == 'use_pruning':
-                    s['use_pruning'] = True if value == 'true' else False
-                elif option_name == 'use_oscillating_cpuct':
-                    s['use_oscillating_cpuct'] = True if value == 'true' else False
-                elif option_name == 'use_time_management':
-                    s['use_time_management'] = True if value == 'true' else False
-                else:
-                    # by default all options are treated as integers
-                    s[option_name] = value
-
-                    # Guard threads limits
-                    if option_name == 'threads':
-                        s[option_name] = min(4096, max(1, s[option_name]))
-
-                log_print('info string Updated option %s to %s' % (option_name, value))
-
-
-def adjust_moves_left(moves_left, tc_type, prev_bm_value):
-    """
-    We can reduce the movetime early in the opening as the NN may be able to handle it well.
-    Or when the position is bad we can increase the movetime especially if there are enough time left.
-    To increase/decrease the movetime, we decrease/increase the moves_left.
-    movetime = time_left/moves_left
-    :param moves_left: Moves left for the next period for traditional or look ahead moves for blitz
-    :param tc_type: Can be blitz (60+1) or traditional (40/60)
-    :param prev_bm_value: The value of the previous bestmove. value is in the range [-1 to 1]
-    :return: moves_left
-    """
-    global engine_played_move
-
-    # Don't spend too much time in the opening, we increase the moves_left
-    # so that the movetime is reduced. engine_played_move is the actual moves
-    # made by the engine excluding the book moves input from a GUI.
-    if engine_played_move < s['max_move_num_to_reduce_movetime']:
-        moves_left += MOVES_LEFT_INCREMENT
-
-    # Increase movetime by reducing the moves left if our prev bestmove value is below 0.0
-    elif s['extend_time_on_bad_position'] and prev_bm_value is not None and\
-                                prev_bm_value <= MAX_BAD_POS_VALUE:
-        if tc_type == 'blitz':
-            # The more the bad position is, the more that we extend the search time
-            moves_left -= abs(prev_bm_value) * s['moves_left']
-            moves_left = max(moves_left, MIN_MOVES_LEFT)
-        # Else if TC is traditional, we extend with more time if we have more time left
-        elif moves_left > 4:
-            moves_left = moves_left - moves_left//8
-
-    return moves_left
-
-
-def uci_reply():
-    log_print('id name %s %s' % (client['name'], client['version']))
-    log_print('id author %s' % client['authors'])
-    # tell the GUI all possible options
-    log_print('option name UCI_Variant type combo default crazyhouse var crazyhouse')
-    log_print('option name context type combo default %s var cpu var gpu' % s['context'])
-    log_print('option name use_raw_network type check default %s' %\
-              ('false' if not s['use_raw_network'] else 'true'))
-    log_print('option name threads type spin default %d min 1 max 4096' % s['threads'])
-    log_print('option name batch_size type spin default %d min 1 max 4096' % s['batch_size'])
-    log_print('option name neural_net_services type spin default %d min 1 max 10' % s['neural_net_services'])
-    log_print('option name playouts_empty_pockets type spin default %d min 56 max 8192' %\
-              s['playouts_empty_pockets'])
-    log_print('option name playouts_filled_pockets type spin default %d min 56 max 8192' %\
-              s['playouts_filled_pockets'])
-    log_print('option name centi_cpuct type spin default %d min 1 max 500' % s['centi_cpuct'])
-    log_print('option name centi_dirichlet_epsilon type spin default %d min 0 max 100' % s['centi_dirichlet_epsilon'])
-    log_print('option name centi_dirichlet_alpha type spin default %d min 0 max 100' % s['centi_dirichlet_alpha'])
-    log_print('option name max_search_depth type spin default %d min 1 max 100' % s['max_search_depth'])
-    log_print('option name centi_temperature type spin default %d min 0 max 100' % s['centi_temperature'])
-    log_print('option name temperature_moves type spin default %d min 0 max 99999' % s['temperature_moves'])
-    log_print('option name opening_guard_moves type spin default %d min 0 max 99999' % s['opening_guard_moves'])
-    log_print('option name centi_clip_quantil type spin default 0 min 0 max 100')
-    log_print('option name virtual_loss type spin default 3 min 0 max 10')
-    log_print('option name centi_q_value_weight type spin default %d min 0 max 100' % s['centi_q_value_weight'])
-    log_print('option name threshold_time_for_raw_net_ms type spin default %d min 1 max 300000' %\
-              s['threshold_time_for_raw_net_ms'])
-    log_print('option name move_overhead_ms type spin default %d min 0 max 60000' % s['move_overhead_ms'])
-    log_print('option name moves_left type spin default %d min 10 max 320' % s['moves_left'])
-    log_print('option name extend_time_on_bad_position type check default %s' %\
-              ('false' if not s['extend_time_on_bad_position'] else 'true'))
-    log_print('option name max_move_num_to_reduce_movetime type spin default %d min 0 max 120' %\
-              s['max_move_num_to_reduce_movetime'])
-    log_print('option name check_mate_in_one type check default %s' %\
-              ('false' if not s['check_mate_in_one'] else 'true'))
-    log_print('option name use_pruning type check default %s' %\
-              ('false' if not s['use_pruning'] else 'true'))
-    log_print('option name use_oscillating_cpuct type check default %s' %\
-              ('false' if not s['use_oscillating_cpuct'] else 'true'))
-    log_print('option name use_time_management type check default %s' %\
-              ('false' if not s['use_time_management'] else 'true'))
-    log_print('option name verbose type check default %s' %\
-              ('false' if not s['verbose'] else 'true'))
-
-    # verify that all options have been sent
-    log_print('uciok')
-
-
-# main waiting loop for processing command line inputs
-def main():
-    global bestmove_value
-    global engine_played_move
-    global log_file
-
-    while True:
-        line = input()
-        print_if_debug("waiting ...")
-        print_if_debug(line)
-
-        # wait for an std-in input command
-        if line:
-            # split the line to a list which makes parsing easier
-            cmd_list = line.rstrip().split(' ')
-            # extract the first command from the list for evaluation
-            main_cmd = cmd_list[0]
-
-            # write the given command to the log-file
-            log(line)
-
-            try:
-                if main_cmd == 'uci':
-                    uci_reply()
-                elif main_cmd == 'isready':
-                    setup_network()
-                    log_print('readyok')
-                elif main_cmd == 'ucinewgame':
-                    bestmove_value = None
-                    engine_played_move = 0
-                    new_game()
-                elif main_cmd == "position":
-                    setup_gamestate(cmd_list)
-                elif main_cmd == "setoption":
-                    set_options(cmd_list)
-                elif main_cmd == 'go':
-                    perform_action(cmd_list)
-                elif main_cmd == 'quit' or main_cmd == 'exit':
-                    if log_file:
-                        log_file.close()
-                    return 0
-                else:
-                    # give the user a message that the command was ignored
-                    print("info string Unknown command: %s" % line)
-            except:
-                # log the error message to the log-file and exit the script
-                traceback_text = traceback.format_exc()
-                log_print(traceback_text)
-                return -1
+
+                    if option_name in [
+                        "UCI_Variant",
+                        "context",
+                        "use_raw_network",
+                        "extend_time_on_bad_position",
+                        "verbose",
+                        "check_mate_in_one",
+                        "use_pruning",
+                        "use_oscillating_cpuct",
+                        "use_time_management",
+                    ]:
+
+                        value = cmd_list[4]
+                    else:
+                        value = int(cmd_list[4])
+
+                    for option in cmd_list:
+                        self.settings[option] = True
+
+                    self.log_print("info string Updated option %s to %s" % (option_name, value))
+
+    def adjust_moves_left(self, moves_left, tc_type, prev_bm_value):
+        """
+        We can reduce the movetime early in the opening as the NN may be able to handle it well.
+        Or when the position is bad we can increase the movetime especially if there are enough time left.
+        To increase/decrease the movetime, we decrease/increase the moves_left.
+        movetime = time_left/moves_left
+        :param moves_left: Moves left for the next period for traditional or look ahead moves for blitz
+        :param tc_type: Can be blitz (60+1) or traditional (40/60)
+        :param prev_bm_value: The value of the previous bestmove. value is in the range [-1 to 1]
+        :return: moves_left
+        """
+
+        # Don't spend too much time in the opening, we increase the moves_left
+        # so that the movetime is reduced. engine_played_move is the actual moves
+        # made by the engine excluding the book moves input from a GUI.
+        if self.engine_played_move < self.settings["max_move_num_to_reduce_movetime"]:
+            moves_left += self.moves_left_increment
+
+        # Increase movetime by reducing the moves left if our prev bestmove value is below 0.0
+        elif (
+            self.settings["extend_time_on_bad_position"]
+            and prev_bm_value is not None
+            and prev_bm_value <= self.max_bad_pos_value
+        ):
+            if tc_type == "blitz":
+                # The more the bad position is, the more that we extend the search time
+                moves_left -= abs(prev_bm_value) * self.settings["moves_left"]
+                moves_left = max(moves_left, self.min_moves_left)
+            # Else if TC is traditional, we extend with more time if we have more time left
+            elif moves_left > 4:
+                moves_left = moves_left - moves_left // 8
+
+        return moves_left
+
+    def uci_reply(self):
+        self.log_print("id name %s %s" % (self.client["name"], self.client["version"]))
+        self.log_print("id author %s" % self.client["authors"])
+        # tell the GUI all possible options
+        self.log_print("option name UCI_Variant type combo default crazyhouse var crazyhouse")
+        self.log_print("option name context type combo default %s var cpu var gpu" % self.settings["context"])
+        self.log_print(
+            "option name use_raw_network type check default %s"
+            % ("false" if not self.settings["use_raw_network"] else "true")
+        )
+        self.log_print("option name threads type spin default %d min 1 max 4096" % self.settings["threads"])
+        self.log_print("option name batch_size type spin default %d min 1 max 4096" % self.settings["batch_size"])
+        self.log_print(
+            "option name neural_net_services type spin default %d min 1 max 10" % self.settings["neural_net_services"]
+        )
+        self.log_print(
+            "option name playouts_empty_pockets type spin default %d min 56 max 8192"
+            % self.settings["playouts_empty_pockets"]
+        )
+        self.log_print(
+            "option name playouts_filled_pockets type spin default %d min 56 max 8192"
+            % self.settings["playouts_filled_pockets"]
+        )
+        self.log_print("option name centi_cpuct type spin default %d min 1 max 500" % self.settings["centi_cpuct"])
+        self.log_print(
+            "option name centi_dirichlet_epsilon type spin default %d min 0 max 100"
+            % self.settings["centi_dirichlet_epsilon"]
+        )
+        self.log_print(
+            "option name centi_dirichlet_alpha type spin default %d min 0 max 100"
+            % self.settings["centi_dirichlet_alpha"]
+        )
+        self.log_print(
+            "option name max_search_depth type spin default %d min 1 max 100" % self.settings["max_search_depth"]
+        )
+        self.log_print(
+            "option name centi_temperature type spin default %d min 0 max 100" % self.settings["centi_temperature"]
+        )
+        self.log_print(
+            "option name temperature_moves type spin default %d min 0 max 99999" % self.settings["temperature_moves"]
+        )
+        self.log_print(
+            "option name opening_guard_moves type spin default %d min 0 max 99999"
+            % self.settings["opening_guard_moves"]
+        )
+        self.log_print("option name centi_clip_quantil type spin default 0 min 0 max 100")
+        self.log_print("option name virtual_loss type spin default 3 min 0 max 10")
+        self.log_print(
+            "option name centi_q_value_weight type spin default %d min 0 max 100"
+            % self.settings["centi_q_value_weight"]
+        )
+        self.log_print(
+            "option name threshold_time_for_raw_net_ms type spin default %d min 1 max 300000"
+            % self.settings["threshold_time_for_raw_net_ms"]
+        )
+        self.log_print(
+            "option name move_overhead_ms type spin default %d min 0 max 60000" % self.settings["move_overhead_ms"]
+        )
+        self.log_print("option name moves_left type spin default %d min 10 max 320" % self.settings["moves_left"])
+        self.log_print(
+            "option name extend_time_on_bad_position type check default %s"
+            % ("false" if not self.settings["extend_time_on_bad_position"] else "true")
+        )
+        self.log_print(
+            "option name max_move_num_to_reduce_movetime type spin default %d min 0 max 120"
+            % self.settings["max_move_num_to_reduce_movetime"]
+        )
+        self.log_print(
+            "option name check_mate_in_one type check default %s"
+            % ("false" if not self.settings["check_mate_in_one"] else "true")
+        )
+        self.log_print(
+            "option name use_pruning type check default %s" % ("false" if not self.settings["use_pruning"] else "true")
+        )
+        self.log_print(
+            "option name use_oscillating_cpuct type check default %s"
+            % ("false" if not self.settings["use_oscillating_cpuct"] else "true")
+        )
+        self.log_print(
+            "option name use_time_management type check default %s"
+            % ("false" if not self.settings["use_time_management"] else "true")
+        )
+        self.log_print(
+            "option name verbose type check default %s" % ("false" if not self.settings["verbose"] else "true")
+        )
+
+        # verify that all options have been sent
+        self.log_print("uciok")
+
+    # main waiting loop for processing command line inputs
+
+    def main(self):
+        self.eprint(self.intro)
+        while True:
+            line = input()
+            self.print_if_debug("waiting ...")
+            self.print_if_debug(line)
+
+            # wait for an std-in input command
+            if line:
+                # split the line to a list which makes parsing easier
+                cmd_list = line.rstrip().split(" ")
+                # extract the first command from the list for evaluation
+                main_cmd = cmd_list[0]
+
+                # write the given command to the log-file
+                self.log(line)
+
+                try:
+                    if main_cmd == "uci":
+                        self.uci_reply()
+                    elif main_cmd == "isready":
+                        self.setup_network()
+                        self.log_print("readyok")
+                    elif main_cmd == "ucinewgame":
+                        self.bestmove_value = None
+                        self.engine_played_move = 0
+                        self.new_game()
+                    elif main_cmd == "position":
+                        self.setup_gamestate(cmd_list)
+                    elif main_cmd == "setoption":
+                        self.set_options(cmd_list)
+                    elif main_cmd == "go":
+                        self.perform_action(cmd_list)
+                    elif main_cmd in ("quit", "exit"):
+                        if self.log_file:
+                            self.log_file.close()
+
+                    else:
+                        # give the user a message that the command was ignored
+                        print("info string Unknown command: %s" % line)
+                except IOError:
+                    # log the error message to the log-file and exit the script
+                    traceback.print_exc()
 
 
 if __name__ == "__main__":
-    main()+    CrazyAra.main(CrazyAra())