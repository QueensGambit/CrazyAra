"""
@file: train_config.py
Created on 01.11.19
@project: CrazyAra
@author: queensgambit

Training configuration file
"""
from dataclasses import dataclass


@dataclass
class TrainConfig:
    """Class which stores all training configurations"""

    info_div_factor: str = "div factor is a constant which can be used to reduce the batch size and learning rate" \
                           " respectively use a value higher 1 if you encounter memory allocation errors"
    div_factor: int = 1

    info_batch_size: str = "batch size used during training. The batch-size may need to be reduced in order to fit on" \
                           " your GPU memory. 4096 was originally used in the paper, 2048 was used in the paper" \
                           " 'Mastering the game of Go without human knowledge'. Typically if you half the batch_size" \
                           " you should double the learning rate."
    batch_size: int = int(1024 / div_factor)

    info_batch_steps: str = "batch_steps = 1000 means for example that every 1000 batches the validation set is" \
                            " processed. It defines how often a new checkpoint will be saved and the metrics evaluated"
    batch_steps: int = 1000 * div_factor

    info_context: str = "context defines the computation device to use for training. Set the context to to 'gpu' if" \
                        " there is one available, otherwise you may train on 'cpu' instead."
    context: str = "gpu"

    info_cpu_count: str = "cpu_count defines the number of cpu cores to use for data processing while training."
    cpu_count: int = 4

    info_device_id: str = "device_id sets the GPU device to use for training."
    device_id: int = 0

    info_discount: str = "discount describes the discounting value to use for discounting the value target " \
                         "until reaching the final terminal value."
    discount: float = 1.0

    info_dropout_rate: str = "dropout_rate describes the drobout percentage as used in the neural network architecture."
    dropout_rate: float = 0

    info_export_dir: str = "export_dir sets the directory to write and read weights, log, onnx and other export logging" \
                           " files"
    export_dir: str = "./"

    info_export_weights: str = "export_weights is a boolean to decide if the neural network weights should be exported" \
                               "during training."
    export_weights: bool = True

    info_export_grad_histograms: str = "export_grad_histograms enables or disable the export of gradient diagrams " \
                                       "during training."
    export_grad_histograms: bool = True

    info_framework: str = "framework sets the deep learning framework to use. Currently only 'pytorch' is available." \
                     "mxnet and gluon have been deprecated."
    framework: str = 'pytorch'

    info_is_policy_from_plane_data: str = "is_policy_from_plane_data is a boolean to decide if the policy data is" \
                                          " already defined in select_policy_from_plane / plane representation."
    is_policy_from_plane_data: bool = False

    info_log_metrics_to_tensorboard: str = "log_metrics_to_tensorboard decides if the metrics should be exported with" \
                                           "tensorboard."
    log_metrics_to_tensorboard: bool = True

    info_model_type: str = "model_type defines the Model type that used during training (e.g. resnet, vit, risev2," \
                           " risev3, alphavile, alphavile-tiny, alphavile-small, alphavile-normal, alphavile-large," \
                           " NextViT)"
    model_type: str = "resnet"

    info_k_steps_initial: str = "k_steps_initial defines how many steps have been trained before (k_steps_initial != 0 if" \
                           " you continue training from a checkpoint)" \
                           " (TODO: Continuing training from a previous checkpoint is currently not available in" \
                           " pytorch training loop.)"
    k_steps_initial: int = 0
<<<<<<< HEAD
    # these are the weights to continue training with
    # symbol_file = 'model_init-symbol.json' # model-1.19246-0.603-symbol.json'
    # tar_file = 'model_init-0000.params' # model-1.19246-0.603-0223.params'
    symbol_file: str = ''
    tar_file: str = ''
=======
>>>>>>> 09b5b5a2

    info_tar_file: str = "tar_file is the neural network weight file to continue training with"
    tar_file: str = ''

    info_optimizer_name: str = "optimizer_name is the optimizer that used in the training loop to update the weights." \
                               "(e.g. nag, sgd, adam, adamw)"
    optimizer_name: str = "nag"

    info_max_lr: str = "max_lr defines the maximum learning rate used for training."
    max_lr: float = 0.07 / div_factor
    info_min_lr: str = "min_lr defines the minimum learning rate used for training."
    min_lr: float = 0.00001 / div_factor

    if "adam" in optimizer_name:
        max_lr = 0.001001  # 1e-3
        min_lr = 0.001

    info_max_momentum: str = "max_momentum defines the maximum momentum factor used during training (only applicable to" \
                             "optimizers that are momentum based)"
    max_momentum: float = 0.95
    info_min_momentum: str = "min_momentum defines the minimum momentum factor used during training (only applicable to" \
                             "optimizers that are momentum based)"
    min_momentum: float = 0.8

    info_max_spikes: str = "max_spikes defines the maximum number of spikes. Training is stopped as soon as max_spikes" \
                           " has been reached."
    max_spikes: int = 20

    # name initials which are used to identify running training processes with rtpt
    # prefix for the process name in order to identify the process on a server
    info_name_initials: str = "name_initials sets the name initials which are used to identify running training" \
                              " processes with rtpt. It is used as a prefix for the process name in order to identify" \
                              " the process on a server."
    name_initials: str = "XX"

    info_nb_parts: str = "nb_parts sets the number of training zip files used for training. This value is normally " \
                         "dynamically set before training based on the number of .zip files available in the training " \
                         "directory."
    nb_parts: int = None

    info_normalize: str = "normalize decides if the training data should be normalized to the range of [0,1]."
    normalize: bool = True  # define whether to normalize input data to [01]

    info_nb_training_epochs: str = "nb_training_epochs defines how many epoch iterations the network will be trained."
    nb_training_epochs: int = 7

    info_plys_to_end_loss_factor: str = "plys_to_end_loss_factor defines the gradient scaling for the plys to end" \
                                        " output."
    plys_to_end_loss_factor: float = 0.002

    info_q_value_ratio: str = "q_value_ratio defines the ratio for mixing the value return with the corresponding " \
                              "q-value for a ratio of 0 no q-value information will be used."
    q_value_ratio: float = 0.0

    info_seed: str = "seed sets a specific seed value for reproducibility."
    seed: int = 42

    info_select_policy_from_plane: str = "select_policy_from_plan defines if potential legal moves will be selected" \
                                         " from final policy output in plane representation / convolution " \
                                         "representation rather than a flat representation."
    select_policy_from_plane: bool = True

    info_spike_thresh: str = "spike_thresh defines the spike threshold when the detection will be triggered. It is" \
                             " triggered when last_loss x spike_thresh < current_loss."
    spike_thresh: float = 1.5

    info_sparse_policy_label: str = "sparse_policy_label defines if the policy target is one-hot encoded (sparse=True)" \
                                    " or a target distribution (sparse=False)"
    sparse_policy_label: bool = True

    info_total_it: str = "total_it defines the total number of training iterations. Usually this value is determined by" \
                         "dynamically based on the number of zip files and the number of samples in the validation file."
    total_it: int = None

    info_use_custom_architecture: str = "use_custom_architecture decides if a custom network architecture should be " \
                                        "used, defined in the model_config.py file"
    use_custom_architecture: bool = False

    info_use_mlp_wdl_ply: str = "use_mlp_wdl_ply adds a small mlp to infer the value loss from wdl and plys_to_end" \
                                "_output"
    use_mlp_wdl_ply: bool = False
    info_use_plys_to_end: str = "use_plys_to_end enables training with the plys to end head."
    use_plys_to_end: bool = True
    info_use_wdl: str = "use_wdl enables training with a wdl head as intermediate target (mainly useful for" \
                        " environments with three outcomes WIN, DRAW, LOSS)"
    use_wdl: bool = True

    info_use_spike_recovery: str = "use_spike_recovery loads a previous checkpoint if the loss increased significantly."
    use_spike_recovery: bool = True
    info_val_loss_factor: str = "val_loss_factor weights the value loss a lot lower than the policy loss in order to" \
                                " prevent overfitting"
    val_loss_factor: float = 0.01
    info_policy_loss_factor: str = "policy_loss_factor defines the weighting factor for the policy loss."
    policy_loss_factor: float = 0.988 if use_plys_to_end else 0.99

    info_wdl_loss_factor: str = "wdl_loss_factor defines the weighting factor for the wdl-loss."
    wdl_loss_factor: float = 0.01

    info_wd: str = "wd defines the weight decay value for regularization as a measure to prevent overfitting."
    wd: float = 1e-4


def rl_train_config():
    tc = TrainConfig()

    tc.export_grad_histograms = True
    tc.div_factor = 2
    tc.batch_steps = 100 * tc.div_factor
    tc.batch_size = int(1024 / tc.div_factor)

    tc.max_lr = 0.1 / tc.div_factor
    tc.min_lr = 0.00001 / tc.div_factor

    tc.val_loss_factor = 0.499 if tc.use_plys_to_end else 0.5
    tc.policy_loss_factor = 0.499 if tc.use_plys_to_end else 0.5
    tc.plys_to_end_loss_factor = 0.002
    tc.wdl_loss_factor = 0.499 if tc.use_plys_to_end else 0.5

    tc.nb_training_epochs = 1  # define how many epochs the network will be trained
    tc.q_value_ratio = 0.15
    tc.sparse_policy_label = False

    return tc


@dataclass
class TrainObjects:
    """Defines training objects which must be set before the training"""
    lr_schedule = None  # learning rate schedule
    momentum_schedule = None
    metrics = None
    variant_metrics = None
    phase_weights = {0: 1., 1: 1., 2: 1.}
<|MERGE_RESOLUTION|>--- conflicted
+++ resolved
@@ -78,14 +78,6 @@
                            " (TODO: Continuing training from a previous checkpoint is currently not available in" \
                            " pytorch training loop.)"
     k_steps_initial: int = 0
-<<<<<<< HEAD
-    # these are the weights to continue training with
-    # symbol_file = 'model_init-symbol.json' # model-1.19246-0.603-symbol.json'
-    # tar_file = 'model_init-0000.params' # model-1.19246-0.603-0223.params'
-    symbol_file: str = ''
-    tar_file: str = ''
-=======
->>>>>>> 09b5b5a2
 
     info_tar_file: str = "tar_file is the neural network weight file to continue training with"
     tar_file: str = ''
