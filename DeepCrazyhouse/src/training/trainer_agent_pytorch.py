"""
@file: trainer_agent_pytorch.py
Created on 31.05.22
@project: CrazyAra
@author: queensgambit

Definition of the main training loop done in pytorch.
Partially based on:
https://gitlab.com/jweil/PommerLearn/-/blob/master/pommerlearn/training/train_cnn.py
"""

import random
import os
import logging
<<<<<<< HEAD
import glob
=======
>>>>>>> 48caefa7
from pathlib import Path
import torch
import torch.nn as nn
from time import time
import datetime
import onnx
from rtpt import RTPT
from tqdm import tqdm_notebook
from torch.utils.data import TensorDataset, DataLoader
from torch.optim.optimizer import Optimizer
from torch.nn.modules.loss import _Loss
from torch import Tensor
from onnxsim import simplify

from DeepCrazyhouse.configs.main_config import main_config
from DeepCrazyhouse.configs.train_config import TrainConfig, TrainObjects
from DeepCrazyhouse.src.preprocessing.dataset_loader import load_pgn_dataset
from DeepCrazyhouse.src.training.train_util import prepare_policy, return_metrics_and_stop_training,\
    value_to_wdl_label, prepare_plys_label


class TrainerAgentPytorch:
    """Main training loop"""

    def __init__(
        self,
        model: nn.Module,
        val_loader: DataLoader,
        train_config: TrainConfig,
        train_objects: TrainObjects,
        use_rtpt: bool,
    ):
        """
        Class for training the neural network.
        :param net: The NN with loaded parameters that shall be trained.
        :param val_data: The validation data loaded with gluon DataLoader.
        :param train_config: An instance of the TrainConfig data class.
        :param train_objects: Am instance pf the TrainObject data class.
        :param use_rtpt: If True, an RTPT object will be created and modified within this class.
        """
        self.tc = train_config
        self.to = train_objects
        if self.to.metrics is None:
            self.to.metrics = {}
        self._model = model
        self._val_loader = val_loader
        self.x_train = self.yv_train = self.yp_train = None
        self._ctx = get_context(train_config.context, train_config.device_id)

        # define a summary writer that logs data and flushes to the file every 5 seconds
        if self.tc.log_metrics_to_tensorboard:
            from torch.utils.tensorboard import SummaryWriter
            self.sum_writer = SummaryWriter(log_dir=self.tc.export_dir+"logs", flush_secs=5)
        # Define the two loss functions
        if train_config.sparse_policy_label:
            self.policy_loss = nn.CrossEntropyLoss()
        else:
            self.policy_loss = SoftCrossEntropyLoss()
        self.value_loss = nn.MSELoss()
        self.wdl_loss = nn.CrossEntropyLoss()
        self.ply_loss = nn.MSELoss()

        # Define the optimizer
        self.optimizer = create_optimizer(self._model, self.tc)

        self.ordering = list(range(self.tc.nb_parts))  # define a list which describes the order of the processed batches

        # few variables which are internally used
        self.val_loss_best = self.val_p_acc_best = self.k_steps_best = \
            self.old_label = self.value_out = self.t_s = None
        self.patience_cnt = self.batch_proc_tmp = None
        # calculate how many log states will be processed
        self.k_steps_end = round(self.tc.total_it / self.tc.batch_steps)
        if self.k_steps_end == 0:
            self.k_steps_end = 1
        self.k_steps = self.cur_it = self.nb_spikes = self.old_val_loss = self.continue_training = self.t_s_steps = None
        self._train_iter = self.graph_exported = self.val_metric_values = self.val_loss = self.val_p_acc = None
        self.val_metric_values_best = None

        self.use_rtpt = use_rtpt

        if use_rtpt:
            # we use k-steps instead of epochs here
            self.rtpt = RTPT(name_initials=self.tc.name_initials, experiment_name='crazyara',
                             max_iterations=self.k_steps_end-self.tc.k_steps_initial)

    def train(self, cur_it=None):
        """
        Training model
        :param cur_it: Current iteration which is used for the learning rate and momentum schedule.
         If set to None it will be initialized
        :return: return_metrics_and_stop_training()
        """

        self._setup_variables(cur_it)
        self._model.train()  # set training mode

        while self.continue_training:
            # reshuffle the ordering of the training game batches (shuffle works in place)
            random.shuffle(self.ordering)

            self.epoch += 1
            logging.info("EPOCH %d", self.epoch)
            logging.info("=========================")
            self.t_s_steps = time()

            for part_id in tqdm_notebook(self.ordering):
                train_loader = self._get_train_loader(part_id)

                for _, batch in enumerate(train_loader):
                    data = self.train_update(batch)

                    # add the graph representation of the network to the tensorboard log file
                    if not self.graph_exported and self.tc.log_metrics_to_tensorboard:
                        self.sum_writer.add_graph(self._model, data)
                        self.graph_exported = True

                    if self.batch_proc_tmp >= self.tc.batch_steps or self.cur_it >= self.tc.total_it:  # show metrics every thousands steps
                        train_metric_values, val_metric_values = self.evaluate(train_loader)

                        if self.use_rtpt:
                            # update process title according to loss
                            self.rtpt.step(subtitle=f"loss={val_metric_values['loss']:2.2f}")
                        if self.tc.use_spike_recovery and (
                                self.old_val_loss * self.tc.spike_thresh < val_metric_values["loss"]
                                or torch.isnan(val_metric_values["loss"])
                        ):  # check for spikes
                            self.nb_spikes += 1
                            logging.warning(
                                "Spike %d/%d occurred - val_loss: %.3f",
                                self.nb_spikes,
                                self.tc.max_spikes,
                                val_metric_values["loss"],
                            )
                            if self.nb_spikes >= self.tc.max_spikes:
                                self.val_loss = val_metric_values["loss"]
                                self.val_p_acc = val_metric_values["policy_acc"]
                                logging.debug("The maximum number of spikes has been reached. Stop training.")
                                # finally stop training because the number of lr drops has been achieved
                                print()
                                print(
                                    "Elapsed time for training(hh:mm:ss): "
                                    + str(datetime.timedelta(seconds=round(time() - self.t_s)))
                                )

                                if self.tc.log_metrics_to_tensorboard:
                                    self.sum_writer.close()
                                return return_metrics_and_stop_training(self.k_steps, val_metric_values, self.k_steps_best,
                                                                        self.val_metric_values_best)

                            logging.debug("Recover to latest checkpoint")
                            model_path = self.tc.export_dir + "weights/model-%.5f-%.3f-%04d.tar" % (
                                self.val_loss_best,
                                self.val_p_acc_best,
                                self.k_steps_best,
                            )  # Load the best model once again
                            logging.debug("load current best model:%s", model_path)
                            load_torch_state(self._model, self.optimizer, model_path, self.tc.device_id)
                            self.k_steps = self.k_steps_best
                            logging.debug("k_step is back at %d", self.k_steps_best)
                            # print the elapsed time
                            self.t_delta = time() - self.t_s_steps
                            print(" - %.ds" % self.t_delta)
                            self.t_s_steps = time()
                        else:
                            # update the val_loss_value to compare with using spike recovery
                            self.old_val_loss = val_metric_values["loss"]
                            # log the metric values to tensorboard
                            self._log_metrics(train_metric_values, global_step=self.k_steps, prefix="train_")
                            self._log_metrics(val_metric_values, global_step=self.k_steps, prefix="val_")

                            if self.tc.log_metrics_to_tensorboard and self.tc.export_grad_histograms:
                                grads = []
                                # logging the gradients of parameters for checking convergence
                                for name, param in self._model.named_parameters():
                                    if "bn" not in name and "batch" not in name and name != "policy_flat_plane_idx":
                                        self.sum_writer.add_histogram(
                                            tag=name, values=param, global_step=self.k_steps,
                                        )

                            # check if a new checkpoint shall be created
                            if self.val_loss_best is None or val_metric_values["loss"] < self.val_loss_best:
                                # update val_loss_best
                                self.val_loss_best = val_metric_values["loss"]
                                self.val_p_acc_best = val_metric_values["policy_acc"]
                                self.val_metric_values_best = val_metric_values
                                self.k_steps_best = self.k_steps

                                if self.tc.export_weights:
                                    model_prefix = "model-%.5f-%.3f-%04d"\
                                                   % (self.val_loss_best, self.val_p_acc_best, self.k_steps_best)
                                    filepath = Path(self.tc.export_dir + f"weights/{model_prefix}.tar")
                                    self.delete_previous_weights()

                                    # the export function saves both the architecture and the weights
                                    save_torch_state(self._model, self.optimizer, filepath)
                                    print()
                                    logging.info("Saved checkpoint to %s", filepath)
                                    with torch.no_grad():
                                        ctx = get_context(self.tc.context, self.tc.device_id)
                                        dummy_input = torch.zeros(1, data.shape[1], data.shape[2], data.shape[3]).to(
                                            ctx)
                                        export_to_onnx(self._model, 1,
                                                       dummy_input,
                                                       Path(self.tc.export_dir) / Path("weights"), model_prefix,
                                                       self.tc.use_wdl and self.tc.use_plys_to_end,
                                                       True)

                                self.patience_cnt = 0  # reset the patience counter
                            # print the elapsed time
                            self.t_delta = time() - self.t_s_steps
                            print(" - %.ds" % self.t_delta)
                            self.t_s_steps = time()

                            if self.tc.log_metrics_to_tensorboard:
                                # log the samples per second metric to tensorboard
                                self.sum_writer.add_scalar(
                                    tag="samples_per_second",
                                    scalar_value=data.shape[0] * self.tc.batch_steps / self.t_delta,
                                    global_step=self.k_steps,
                                )

                                # log the current learning rate
                                self.sum_writer.add_scalar(tag="lr", scalar_value=self.to.lr_schedule(self.cur_it), global_step=self.k_steps)
                                # log the current momentum value
                                self.sum_writer.add_scalar(
                                    tag="momentum", scalar_value=self.to.momentum_schedule(self.cur_it), global_step=self.k_steps
                                )

                            if self.cur_it >= self.tc.total_it:
                                logging.debug("The number of given iterations has been reached")
                                # finally stop training because the number of lr drops has been achieved
                                print()
                                print(
                                    "Elapsed time for training(hh:mm:ss): "
                                    + str(datetime.timedelta(seconds=round(time() - self.t_s)))
                                )

                                if self.tc.log_metrics_to_tensorboard:
                                    self.sum_writer.close()

                                # make sure to empty cache
                                if torch.cuda.is_available():
                                    torch.cuda.empty_cache()

                                return return_metrics_and_stop_training(self.k_steps, val_metric_values, self.k_steps_best,
                                                                        self.val_metric_values_best)

    def delete_previous_weights(self):
        """
        Delete previous weights in the "weights" folder to save space.
        """
        # delete previous weights to save space
        files = glob.glob(self.tc.export_dir + 'weights/*')
        for f in files:
            os.remove(f)

    def _get_train_loader(self, part_id):
        # load one chunk of the dataset from memory
        _, self.x_train, self.yv_train, self.yp_train, self.plys_to_end, _ = load_pgn_dataset(dataset_type="train",
                                                                                         part_id=part_id,
                                                                                         normalize=self.tc.normalize,
                                                                                         verbose=False,
                                                                                         q_value_ratio=self.tc.q_value_ratio)
        train_loader = get_data_loader(self.x_train, self.yv_train, self.yp_train, self.plys_to_end, self.tc,
                                       shuffle=True)

        return train_loader

    def evaluate(self, train_loader):
        # log the current learning rate
        # update batch_proc_tmp counter by subtracting the batch_steps
        self.batch_proc_tmp -= self.tc.batch_steps
        ms_step = ((time() - self.t_s_steps) / self.tc.batch_steps) * 1000  # measure elapsed time
        # update the counters
        self.k_steps += 1
        self.patience_cnt += 1
        logging.info("Step %dK/%dK - %dms/step", self.k_steps, self.k_steps_end, ms_step)
        logging.info("-------------------------")
        logging.debug("Iteration %d/%d", self.cur_it, self.tc.total_it)
        logging.debug("lr: %.7f - momentum: %.7f", self.to.lr_schedule(self.cur_it),
                      self.to.momentum_schedule(self.cur_it))
        train_metric_values = evaluate_metrics(
            self.to.metrics,
            train_loader,
            self._model,
            nb_batches=25,
            ctx=self._ctx,
            sparse_policy_label=self.tc.sparse_policy_label,
            apply_select_policy_from_plane=self.tc.select_policy_from_plane and not self.tc.is_policy_from_plane_data,
            use_wdl=self.tc.use_wdl,
            use_plys_to_end=self.tc.use_plys_to_end,
        )
        val_metric_values = evaluate_metrics(
            self.to.metrics,
            self._val_loader,
            self._model,
            nb_batches=None,
            ctx=self._ctx,
            sparse_policy_label=self.tc.sparse_policy_label,
            apply_select_policy_from_plane=self.tc.select_policy_from_plane and not self.tc.is_policy_from_plane_data,
            use_wdl=self.tc.use_wdl,
            use_plys_to_end=self.tc.use_plys_to_end,
        )
        self._model.train()  # return back to training mode
        return train_metric_values, val_metric_values

    def train_update(self, batch):
        self.optimizer.zero_grad()
        if self.tc.use_wdl and self.tc.use_plys_to_end:
            data, value_label, policy_label, wdl_label, plys_label = batch
            plys_label = plys_label.to(self._ctx)
            wdl_label = wdl_label.to(self._ctx).long()
        else:
            data, value_label, policy_label = batch
        data = data.to(self._ctx)
        value_label = value_label.to(self._ctx)
        policy_label = policy_label.to(self._ctx)
        if self.tc.sparse_policy_label:
            policy_label = policy_label.long()
        # update a dummy metric to see a proper progress bar
        #  (the metrics will get evaluated at the end of 100k steps)
        # if self.batch_proc_tmp > 0:
        #     self.to.metrics["value_loss"].update(self.old_label, value_out)
        self.old_label = value_label
        if self.tc.use_wdl and self.tc.use_plys_to_end:
            value_out, policy_out, _, wdl_out, plys_out = self._model(data)
            wdl_loss = self.wdl_loss(wdl_out, wdl_label)
            ply_loss = self.ply_loss(torch.flatten(plys_out), plys_label)
        else:
            value_out, policy_out = self._model(data)
        # policy_out = policy_out.softmax(dim=1)
        value_loss = self.value_loss(torch.flatten(value_out), value_label)
        policy_loss = self.policy_loss(policy_out, policy_label)
        # weight the components of the combined loss
        if self.tc.use_wdl and self.tc.use_wdl:
            combined_loss = (
                    self.tc.val_loss_factor * value_loss + self.tc.policy_loss_factor * policy_loss +
                    self.tc.wdl_loss_factor * wdl_loss + self.tc.plys_to_end_loss_factor * ply_loss
            )
        else:
            combined_loss = (
                    self.tc.val_loss_factor * value_loss + self.tc.policy_loss_factor * policy_loss
            )
        combined_loss.backward()
        for param_group in self.optimizer.param_groups:
            param_group['lr'] = self.to.lr_schedule(self.cur_it)  # update the learning rate
            if 'momentum' in param_group:
                param_group['momentum'] = self.to.momentum_schedule(self.cur_it)  # update the momentum
        self.optimizer.step()
        self.cur_it += 1
        self.batch_proc_tmp += 1
        return data

    def _log_metrics(self, metric_values, global_step, prefix="train_"):
        """
        Logs a dictionary object of metric value to the console and to tensorboard
        if _log_metrics_to_tensorboard is set to true
        :param metric_values: Dictionary object storing the current metrics
        :param global_step: X-Position point of all metric entries
        :param prefix: Used for labelling the metrics
        :return:
        """
        for name in metric_values.keys():  # show the metric stats
            print(" - %s%s: %.4f" % (prefix, name, metric_values[name]), end="")
            # add the metrics to the tensorboard event file
            if self.tc.log_metrics_to_tensorboard:
                self.sum_writer.add_scalar(tag="lr", scalar_value=self.to.lr_schedule(self.cur_it),
                                           global_step=self.k_steps)

                self.sum_writer.add_scalar(tag=f'{name}/{prefix.replace("_", "")}', scalar_value=metric_values[name], global_step=global_step)

    def _setup_variables(self, cur_it):
        if self.tc.seed is not None:
            random.seed(self.tc.seed)
        # define and initialize the variables which will be used
        self.t_s = time()
        # track on how many batches have been processed in this epoch
        self.patience_cnt = self.epoch = self.batch_proc_tmp = 0
        self.k_steps = self.tc.k_steps_initial  # counter for thousands steps
        if cur_it is None:
            self.cur_it = self.tc.k_steps_initial * 1000
        else:
            self.cur_it = cur_it
        self.nb_spikes = 0  # count the number of spikes that have been detected
        # initialize the loss to compare with, with a very high value
        self.old_val_loss = 9000
        self.graph_exported = False  # create a state variable to check if the net architecture has been reported yet
        self.continue_training = True
        self.optimizer.lr = self.to.lr_schedule(self.cur_it)
        if self.tc.optimizer_name == "nag":
            self.optimizer.momentum = self.to.momentum_schedule(self.cur_it)
        if not self.ordering:  # safety check to prevent eternal loop
            raise Exception("You must have at least one part file in your planes-dataset directory!")
        if self.use_rtpt:
            # Start the RTPT tracking
            self.rtpt.start()


def create_optimizer(model: nn.Module, train_config: TrainConfig):
    if train_config.optimizer_name == "nag":  # torch.optim.SGD uses Nestorov momentum already
        return torch.optim.SGD(model.parameters(), lr=train_config.max_lr, momentum=train_config.max_momentum,
                               weight_decay=train_config.wd)
    elif train_config.optimizer_name == "adam":
        return torch.optim.Adam(model.parameters(), lr=train_config.max_lr, weight_decay=train_config.wd)
    elif train_config.optimizer_name == "adamw":
        return torch.optim.AdamW(model.parameters(), lr=train_config.max_lr, weight_decay=train_config.wd)
    raise Exception(f"Selected optimizer {train_config.optimizer_name} is not supported.")


class SoftCrossEntropyLoss(_Loss):
    """
    Computes cross entropy loss for continuous target distribution.
    # https://discuss.pytorch.org/t/how-should-i-implement-cross-entropy-loss-with-continuous-target-outputs/10720/18
    # or use BCELoss
    """
    def __init__(self, size_average=None, reduce=None, reduction: str = 'mean') -> None:
        super(SoftCrossEntropyLoss, self).__init__(size_average, reduce, reduction)

    def forward(self, input: Tensor, target: Tensor) -> Tensor:
        log_softmax = torch.nn.LogSoftmax(dim=1)
        return torch.mean(torch.sum(-target * log_softmax(input), 1))


def get_context(context: str, device_id: int):
    """
    Returns the computation context as  Pytorch device object.
    :param context: Computational context either "gpu" or "cpu"
    :param device_id: Device index to use (only relevant for context=="gpu")
    :return: Pytorch device object
    """
    if context == "gpu":
        if torch.cuda.is_available():
            return torch.device(f"cuda:{device_id}")
        logging.info("No cuda device available. Fallback to CPU")
        return torch.device("cpu")
    else:
        return torch.device("cpu")


def load_torch_state(model: nn.Module, optimizer: Optimizer, path: str, device_id: int):
    checkpoint = torch.load(path, map_location=f"cuda:{device_id}")
    model.load_state_dict(checkpoint['model_state_dict'])
    optimizer.load_state_dict(checkpoint['optimizer_state_dict'])


def save_torch_state(model: nn.Module, optimizer: Optimizer, path):
    torch.save({
        'model_state_dict': model.state_dict(),
        'optimizer_state_dict': optimizer.state_dict(),
    }, path)


def export_model(model, batch_sizes, input_shape, dir=Path('.'), torch_cpu=True, torch_cuda=True, onnx=True,
                 verbose=False):
    """
    Exports the model in ONNX and Torch Script Module.

    :param model: Pytorch model
    :param batch_sizes: List of batch sizes to use for export
    :param input_shape: Input shape of the model
    :param dir: The base path for all models
    :param torch_cpu: Whether to export as script module with cpu inputs
    :param torch_cuda: Whether to export as script module with cuda inputs
    :param onnx: Whether to export as onnx
    :param verbose: Print debug information
    """

    if dir.exists():
        # make sure that all the content is deleted first so we don't run into strange caching issues
        dir.rm_dir(dir, keep_empty_dir=False)

    dir.mkdir(parents=True, exist_ok=False)

    onnx_dir = dir / "onnx"
    if torch_cpu:
        onnx_dir.mkdir(parents=True, exist_ok=False)

    cpu_dir = dir / "torch_cpu"
    if torch_cpu:
        cpu_dir.mkdir(parents=True, exist_ok=False)

    torch_cuda = torch_cuda and torch.cuda.is_available()
    cuda_dir = dir / "torch_cuda"
    if torch_cuda:
        cuda_dir.mkdir(parents=True, exist_ok=False)

    model = model.eval()

    for batch_size in batch_sizes:
        dummy_input = torch.ones(batch_size, input_shape[0], input_shape[1], input_shape[2], dtype=torch.float)

        if model.is_stateful:
            dummy_input = model.flatten(dummy_input, model.get_init_state_bf_flat(batch_size, "cpu"))
            model.set_input_options(sequence_length=None, has_state_input=True)
        else:
            dummy_input = model.flatten(dummy_input, None)
            model.set_input_options(sequence_length=None, has_state_input=False)

        if onnx:
            dummy_input = dummy_input.cpu()
            model = model.cpu()
            export_to_onnx(model, batch_size, dummy_input, onnx_dir)

        if torch_cpu:
            dummy_input = dummy_input.cpu()
            model = model.cpu()
            export_as_script_module(model, batch_size, dummy_input, cpu_dir)

        if torch_cuda:
            dummy_input = dummy_input.cuda()
            model = model.cuda()
            export_as_script_module(model, batch_size, dummy_input, cuda_dir)

        if verbose:
            print("Input shape: ")
            print(dummy_input.shape)
            print("Output shape: ")
            for i, e in enumerate(model(dummy_input)):
                print(f"{i}: {e.shape}")


def export_to_onnx(model, batch_size: int, dummy_input: torch.Tensor, dir: Path, model_prefix: str,
                   has_auxiliary_output: bool, dynamic_batch_size: bool, input_version=None) -> None:
    """
    Exports the model to ONNX format to allow later import in TensorRT.

    :param model: Pytorch model
    :param batch_size: The batch size of the input
    :param dummy_input: Dummy input which defines the input shape for the model
    :param dir: Output directory
    :param model_prefix: Model prefix name
    :param has_auxiliary_output: Determines if the model has an auxiliary output
    :param dynamic_batch_size: Whether to export model with dynamic batch size
    :param input_version: Can be used to specify the input representation version e.g. "3.0" for chess models.
    If none, the version will be read from the main_config file instead. It is used for labelling the onnx file.
    :return:
    """
    if has_auxiliary_output:
        input_names = ["data"]
        output_names = [main_config["value_output"], main_config["policy_output"], main_config["auxiliary_output"],
                        main_config["wdl_output"], main_config["plys_to_end_output"]]
    else:
        input_names = ["data"]
        output_names = [main_config["value_output"], main_config["policy_output"]]

    if dynamic_batch_size:
        dynamic_axes = {'data' : {0 : 'batch_size'}}
        for output_name in output_names:
            dynamic_axes[output_name] = {0 : 'batch_size'}
    else:
        dynamic_axes = None

    if input_version is None:
        input_version = f"{main_config['version']}.0"

    onnx_name = f"{model_prefix}-v{input_version}"
    if not dynamic_batch_size:
        onnx_name += f"-bsize-{batch_size}"
    onnx_name += ".onnx"

    model_filepath = str(dir / Path(onnx_name))
    torch.onnx.export(model, dummy_input, model_filepath, input_names=input_names,
                      output_names=output_names, dynamic_axes=dynamic_axes)

    # simplify ONNX model
    # https://github.com/daquexian/onnx-simplifier
    model = onnx.load(model_filepath)
    model_simp, check = simplify(model)
    onnx.save(model_simp, model_filepath)
    if not check:
        raise Exception("Simplified ONNX model could not be validated")

    if has_auxiliary_output:
        # Remove unneeded outputs
        model = onnx.load(model_filepath)
        graph = model.graph

        # Generate a name for all node if they have none.
        outputs_to_remove = []
        for output in graph.output:
            if output.name == main_config["auxiliary_output"] or output.name == main_config["wdl_output"] \
                    or output.name == main_config["plys_to_end_output"]:
                outputs_to_remove.append(output)
        for output in outputs_to_remove:
            graph.output.remove(output)
        onnx.save(model, model_filepath)


def export_as_script_module(model, batch_size, dummy_input, dir) -> None:
    """
    Exports the model to a Torch Script Module to allow later import in C++.

    :param model: Pytorch model
    :param batch_size: The batch size of the input
    :param dummy_input: Dummy input which defines the input shape for the model
    :return:
    """

    # generate a torch.jit.ScriptModule via tracing.
    traced_script_module = torch.jit.trace(model, dummy_input)

    # serialize script module to file
    traced_script_module.save(str(dir / Path(f"model-bsize-{batch_size}.pt")))


def reset_metrics(metrics):
    """
    Resets all metric entries in a dictionary object
    :param metrics:
    :return:
    """
    for metric in metrics.values():
        metric.reset()


def evaluate_metrics(metrics, data_iterator, model, nb_batches, ctx, sparse_policy_label=False,
                     apply_select_policy_from_plane=True, use_wdl=False, use_plys_to_end=False):
    """
    Runs inference of the network on a data_iterator object and evaluates the given metrics.
    The metric results are returned as a dictionary object.

    :param metrics: List of mxnet metrics which must have the
    names ['value_loss', 'policy_loss', 'value_acc_sign', 'policy_acc']
    :param data_iterator: Pytorch data iterator object
    :param model: Pytorch model handle
    :param nb_batches: Number of batches to evaluate (early stopping).
     If set to None all batches of the data_iterator will be evaluated
    :param ctx: Pytorch data context
    :param sparse_policy_label: Should be set to true if the policy uses one-hot encoded targets
     (e.g. supervised learning)
    :param apply_select_policy_from_plane: If true, given policy label is converted to policy map index
    :return: Metric values
    """
    reset_metrics(metrics)
    model.eval()  # set model to evaluation mode
    with torch.no_grad():  # operations inside don't track history
        for i, batch in enumerate(data_iterator):
            if use_wdl and use_plys_to_end:
                data, value_label, policy_label, wdl_label, plys_label = batch
                plys_label = plys_label.to(ctx)
                wdl_label = wdl_label.to(ctx).long()
            else:
                data, value_label, policy_label = batch
            data = data.to(ctx)
            value_label = value_label.to(ctx)
            policy_label = policy_label.to(ctx)

            if use_wdl and use_plys_to_end:
                value_out, policy_out, _, wdl_out, plys_out = model(data)
                metrics["wdl_loss"].update(preds=wdl_out, labels=wdl_label)
                metrics["wdl_acc"].update(preds=wdl_out.argmax(axis=1), labels=wdl_label)
                metrics["plys_to_end_loss"].update(preds=torch.flatten(plys_out), labels=plys_label)
            else:
                value_out, policy_out = model(data)

            # update the metrics
            metrics["value_loss"].update(preds=torch.flatten(value_out), labels=value_label)
            metrics["policy_loss"].update(preds=policy_out, #.softmax(dim=1),
                                          labels=policy_label)
            metrics["value_acc_sign"].update(preds=torch.flatten(value_out), labels=value_label)
            metrics["policy_acc"].update(preds=policy_out.argmax(axis=1),
                                         labels=policy_label)

            # stop after evaluating x batches (only recommended to use this for the train set evaluation)
            if nb_batches and i+1 == nb_batches:
                break

    metric_values = {"loss": 0.01 * metrics["value_loss"].compute() + 0.99 * metrics["policy_loss"].compute()}

    for metric_name in metrics:
        metric_values[metric_name] = metrics[metric_name].compute()
    return metric_values


def get_data_loader(x, y_value, y_policy, plys_to_end, tc: TrainConfig, shuffle=True):
    """
    Returns a DataLoader object for the given numpy arrays.
    !Note: This function modifies the y_policy!
    :param x: Input planes
    :param y_value: Value target
    :param y_policy: Policy target
    :param plys_to_end: Plys until the game ends
    :param tc: Training config object
    :param shuffle: Decide whether to shuffle the dataset or not
    :return: Returns the data loader object
    """
    y_policy_prep = prepare_policy(y_policy=y_policy, select_policy_from_plane=tc.select_policy_from_plane,
                                   sparse_policy_label=tc.sparse_policy_label,
                                   is_policy_from_plane_data=tc.is_policy_from_plane_data)

    # update the train_data object
    if tc.use_wdl and tc.use_plys_to_end:
        dataset = TensorDataset(torch.Tensor(x), torch.Tensor(y_value),
                                      torch.Tensor(y_policy_prep),
                                      torch.Tensor(value_to_wdl_label(y_value)),
                                      torch.Tensor(prepare_plys_label(plys_to_end)))
    else:
        dataset = TensorDataset(torch.Tensor(x), torch.Tensor(y_value),
                                      torch.Tensor(y_policy_prep))
    train_loader = DataLoader(dataset, shuffle=shuffle, batch_size=tc.batch_size, num_workers=tc.cpu_count)
    return train_loader<|MERGE_RESOLUTION|>--- conflicted
+++ resolved
@@ -12,10 +12,7 @@
 import random
 import os
 import logging
-<<<<<<< HEAD
 import glob
-=======
->>>>>>> 48caefa7
 from pathlib import Path
 import torch
 import torch.nn as nn
