--- conflicted
+++ resolved
@@ -317,11 +317,7 @@
             use_wdl=self.tc.use_wdl,
             use_plys_to_end=self.tc.use_plys_to_end,
         )
-<<<<<<< HEAD
-        self._model.train() # return back to training mode
-=======
         self._model.train()  # return back to training mode
->>>>>>> b566c045
         return train_metric_values, val_metric_values
 
     def train_update(self, batch):
