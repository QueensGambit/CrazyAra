{
 "cells": [
  {
   "cell_type": "markdown",
   "metadata": {},
   "source": [
    "## Training script for the CNN \n",
    "\n",
    "Loads in the converted plane representation of the pgn files, defines the network architecture and starts the training process. Checkpoints of the weights are saved if there's an improvement in the validation loss.\n",
    "The training performance metrics (e.g. losses, accuracies...) are exported to tensorboard and can be checked during training.\n",
    "* author: QueensGambit"
   ]
  },
  {
   "cell_type": "code",
   "execution_count": null,
   "metadata": {},
   "outputs": [],
   "source": [
    "%load_ext autoreload\n",
    "%autoreload 2"
   ]
  },
  {
   "cell_type": "code",
   "execution_count": null,
   "metadata": {},
   "outputs": [],
   "source": [
    "%reload_ext autoreload"
   ]
  },
  {
   "cell_type": "code",
   "execution_count": null,
   "metadata": {},
   "outputs": [],
   "source": [
    "from __future__ import print_function\n",
    "import os\n",
    "import sys\n",
    "sys.path.insert(0,'../../../')\n",
    "import glob\n",
    "import chess\n",
    "import shutil\n",
    "import logging\n",
    "import numpy as np\n",
    "from pathlib import Path\n",
    "from copy import deepcopy\n",
    "\n",
    "from DeepCrazyhouse.src.training.train_util import get_metrics, prepare_policy, value_to_wdl_label, prepare_plys_label\n",
    "from DeepCrazyhouse.src.domain.variants.input_representation import board_to_planes, planes_to_board\n",
    "from DeepCrazyhouse.src.domain.variants.output_representation import policy_to_moves, policy_to_best_move, policy_to_move\n",
    "from DeepCrazyhouse.src.preprocessing.dataset_loader import load_pgn_dataset\n",
    "from DeepCrazyhouse.src.runtime.color_logger import enable_color_logging\n",
    "from DeepCrazyhouse.configs.main_config import main_config\n",
    "from DeepCrazyhouse.configs.train_config import TrainConfig, TrainObjects\n",
    "\n",
    "from DeepCrazyhouse.src.training.lr_schedules.lr_schedules import *\n",
    "from DeepCrazyhouse.src.domain.variants.plane_policy_representation import FLAT_PLANE_IDX\n",
    "from DeepCrazyhouse.src.domain.variants.constants import NB_POLICY_MAP_CHANNELS, NB_LABELS, MODE_CHESS, MODE_CRAZYHOUSE\n",
    "enable_color_logging()\n",
    "%matplotlib inline"
   ]
  },
  {
   "cell_type": "code",
   "execution_count": null,
   "metadata": {},
   "outputs": [],
   "source": [
    "tc = TrainConfig()\n",
    "to = TrainObjects()\n",
    "# Decide between 'pytorch', 'mxnet' and 'gluon' style for training\n",
    "tc.framework: str = 'pytorch'"
   ]
  },
  {
   "cell_type": "markdown",
   "metadata": {},
   "source": [
    "### pytorch imports"
   ]
  },
  {
   "cell_type": "code",
   "execution_count": null,
   "metadata": {},
   "outputs": [],
   "source": [
    "if tc.framework == 'pytorch':\n",
    "    import torch\n",
    "    from torch.utils.data import TensorDataset, DataLoader\n",
    "    from torchsummary import summary\n",
    "    from fvcore.nn import FlopCountAnalysis\n",
    "\n",
    "    from DeepCrazyhouse.src.training.trainer_agent_pytorch import TrainerAgentPytorch, save_torch_state,\\\n",
    "    load_torch_state, export_to_onnx, get_context, get_data_loader, evaluate_metrics\n",
    "    # architectures\n",
    "    from DeepCrazyhouse.src.domain.neural_net.architectures.pytorch.rise_mobile_v3 import RiseV3, get_rise_v33_model_by_train_config\n",
    "    from DeepCrazyhouse.src.domain.neural_net.architectures.pytorch.vision_transformer import VisionTransformer\n",
    "    from DeepCrazyhouse.src.domain.neural_net.architectures.pytorch.vit_configs import get_b8_config\n",
    "    from DeepCrazyhouse.src.domain.neural_net.architectures.pytorch.le_vit import LeViT\n",
    "    from DeepCrazyhouse.src.domain.neural_net.architectures.pytorch.mobile_vit import MobileViT\n",
    "    from DeepCrazyhouse.src.domain.neural_net.architectures.pytorch.trt_vit import TrtViT\n",
    "    from DeepCrazyhouse.src.domain.neural_net.architectures.pytorch.next_vit_official import NextVit\n",
    "    from DeepCrazyhouse.src.domain.neural_net.architectures.pytorch.a0_resnet import AlphaZeroResnet"
   ]
  },
  {
   "cell_type": "markdown",
   "metadata": {},
   "source": [
    "### mxnet imports"
   ]
  },
  {
   "cell_type": "code",
   "execution_count": null,
   "metadata": {},
   "outputs": [],
   "source": [
    "if tc.framework == 'mxnet' or tc.framework == 'gluon':\n",
    "    import mxnet as mx\n",
    "    from mxnet import nd\n",
    "    from mxnet import gluon\n",
    "    try:\n",
    "        import mxnet.metric as metric\n",
    "    except ModuleNotFoundError:\n",
    "        import mxnet.gluon.metric as metrics\n",
    "\n",
    "    from DeepCrazyhouse.src.training.trainer_agent_gluon import TrainerAgentGluon, evaluate_metrics, acc_sign, get_data_loader\n",
    "    from DeepCrazyhouse.src.training.trainer_agent_mxnet import TrainerAgentMXNET, get_context\n",
    "    # architectures\n",
    "    from DeepCrazyhouse.src.domain.neural_net.architectures.a0_resnet import AlphaZeroResnet\n",
    "    from DeepCrazyhouse.src.domain.neural_net.architectures.mxnet_alpha_zero import alpha_zero_symbol\n",
    "    from DeepCrazyhouse.src.domain.neural_net.architectures.rise_mobile_v2 import rise_mobile_v2_symbol\n",
    "    from DeepCrazyhouse.src.domain.neural_net.architectures.rise_mobile_v3 import rise_mobile_v3_symbol\n",
    "    from DeepCrazyhouse.src.domain.neural_net.architectures.preact_resnet_se import preact_resnet_se\n",
    "    from DeepCrazyhouse.src.domain.neural_net.onnx.convert_to_onnx import convert_mxnet_model_to_onnx"
   ]
  },
  {
   "cell_type": "markdown",
   "metadata": {},
   "source": [
    "## Settings"
   ]
  },
  {
   "cell_type": "code",
   "execution_count": null,
   "metadata": {},
   "outputs": [],
   "source": [
    "# set the context on CPU, switch to GPU if there is one available (strongly recommended for training)\n",
    "tc.context = \"gpu\"\n",
    "tc.device_id = 0\n",
    "\n",
    "# set a specific seed value for reproducibility\n",
    "tc.seed = 9 # 42\n",
    "\n",
    "tc.export_weights = True\n",
    "tc.log_metrics_to_tensorboard = True\n",
    "tc.export_grad_histograms = False\n",
    "\n",
    "phase_weights = {0: 1.0, 1: 1.0, 2: 1.0}  # specify the sample weight for each phase (will be normalized afterwards)\n",
    "if \"movecount\" in main_config[\"phase_definition\"]:\n",
    "    assert len(phase_weights) == int(main_config[\"phase_definition\"][-1])\n",
    "\n",
    "# directory to write and read weights, logs, onnx and other export files\n",
    "#tc.export_dir = \"C:/workspace/Python/CrazyAra/data/train_phase2/\"\n",
    "tc.export_dir = f\"/data/run_model_exports_movecount/movecount4_train_phase_0/\"\n",
    "\n",
    "tc.div_factor = 0.5  # div factor is a constant which can be used to reduce the batch size and learning rate respectively\n",
    "# use a value greater 1 if you encounter memory allocation errors\n",
    "\n",
    "# batch_steps = 1000 means for example that every 1000 batches the validation set gets processed\n",
    "tc.batch_steps = 1000 * tc.div_factor # this defines how often a new checkpoint will be saved and the metrics evaluated\n",
    "# k_steps_initial defines how many steps have been trained before\n",
    "# (k_steps_initial != 0 if you continue training from a checkpoint)\n",
    "tc.k_steps_initial = 0\n",
    "# these are the weights to continue training with\n",
    "tc.symbol_file = None # 'model-0.81901-0.713-symbol.json'\n",
    "tc.tar_file = None # f\"/data/run_model_exports/train_phase_None_0_25_0_25_1_0/best-model/model-1.25307-0.567-0529.tar\" #'model-0.81901-0.713-0498.params'  # used to continue training from model params checkpoint\n",
    "\n",
    "tc.batch_size = int(1024 / tc.div_factor) # 1024 # the batch_size needed to be reduced to 1024 in order to fit in the GPU 1080Ti\n",
    "#4096 was originally used in the paper -> works slower for current GPU\n",
    "# 2048 was used in the paper Mastering the game of Go without human knowledge and fits in GPU memory\n",
    "#typically if you half the batch_size, you should double the lr\n",
    "\n",
    "# optimization parameters\n",
    "tc.optimizer_name = \"nag\"  # \"adam\" \"adamw\" # \n",
    "if tc.framework == 'pytorch':\n",
    "    # strangely pytorch should use a different lr than mxnet\n",
    "    tc.max_lr = 0.07 / tc.div_factor\n",
    "else:\n",
    "    tc.max_lr = 0.35 / tc.div_factor #0.01 # default lr for adam\n",
    "tc.min_lr = 0.00001\n",
    "\n",
    "if \"adam\" in tc.optimizer_name:\n",
    "    tc.max_lr = 0.001001 #1e-3\n",
    "    tc.min_lr = 0.001\n",
    "    \n",
    "tc.max_momentum = 0.95\n",
    "tc.min_momentum = 0.8\n",
    "# loads a previous checkpoint if the loss increased significanly\n",
    "tc.use_spike_recovery = True\n",
    "# stop training as soon as max_spikes has been reached\n",
    "tc.max_spikes = 20\n",
    "# define spike threshold when the detection will be triggered\n",
    "tc.spike_thresh = 1.5\n",
    "# weight decay\n",
    "tc.wd = 1e-4\n",
    "tc.dropout_rate = 0 #0.15\n",
    "\n",
    "# enables training with a wdl head as intermediate target (mainly useful for environments with 3 outcomes)\n",
    "tc.use_wdl = True\n",
    "# enables training with ply to end head\n",
    "tc.use_plys_to_end = True\n",
    "# adds a small mlp to infer the value loss from wdl and plys_to_end_output\n",
    "tc.use_mlp_wdl_ply = False\n",
    "\n",
    "# weight the value loss a lot lower than the policy loss in order to prevent overfitting\n",
    "tc.val_loss_factor = 0.01\n",
    "tc.policy_loss_factor = 0.988 if tc.use_plys_to_end else 0.99\n",
    "tc.plys_to_end_loss_factor = 0.002\n",
    "tc.wdl_loss_factor = 0.01\n",
    "tc.discount = 1.0\n",
    "\n",
    "tc.normalize = True # define whether to normalize input data to [0,1]\n",
    "tc.nb_training_epochs = 7 # define how many epochs the network will be trained\n",
    "tc.select_policy_from_plane = True # Boolean if potential legal moves will be selected from final policy output\n",
    "        \n",
    "# additional custom validation set files which will be logged to tensorboard\n",
    "to.variant_metrics = None # [\"chess960\", \"koth\", \"three_check\"]\n",
    "# if use_extra_variant_input is true the current active variant is passed two each residual block and\n",
    "\n",
    "# ratio for mixing the value return with the corresponding q-value\n",
    "# for a ratio of 0 no q-value information will be used\n",
    "tc.q_value_ratio = 0\n",
    "\n",
    "# define if policy training target is one-hot encoded a distribution (e.g. mcts samples, knowledge distillation)\n",
    "tc.sparse_policy_label = True\n",
    "# define if the policy data is also defined in \"select_policy_from_plane\" representation\n",
    "tc.is_policy_from_plane_data = False\n",
    "tc.name_initials = \"FH\""
   ]
  },
  {
   "cell_type": "code",
   "execution_count": null,
   "metadata": {},
   "outputs": [],
   "source": [
    "phase_weights_sum = sum(phase_weights.values())\n",
    "to.phase_weights = {k: v/phase_weights_sum*len(phase_weights) for k, v in phase_weights.items()}  # normalize so that the average weight is 1.0 (assuming each phase occurs approximately equally often)\n",
    "mode = main_config[\"mode\"]\n",
    "ctx = get_context(tc.context, tc.device_id)\n",
    "# concatenated at the end of the final feature representation\n",
    "use_extra_variant_input = False\n",
    "cur_it = tc.k_steps_initial * tc.batch_steps # iteration counter used for the momentum and learning rate schedule"
   ]
  },
  {
   "cell_type": "code",
   "execution_count": null,
   "metadata": {},
   "outputs": [],
   "source": [
    "if tc.framework == 'mxnet' or tc.framework == 'gluon':\n",
    "    # Fixing the random seed\n",
    "    mx.random.seed(tc.seed)\n",
    "    mx.__version__"
   ]
  },
  {
   "cell_type": "markdown",
   "metadata": {},
   "source": [
    "### Create logs and weights directory"
   ]
  },
  {
   "cell_type": "code",
   "execution_count": null,
   "metadata": {},
   "outputs": [],
   "source": [
    "if not os.path.exists(tc.export_dir + \"logs\"):\n",
    "    os.mkdir(tc.export_dir + \"logs\")\n",
    "if not os.path.exists(tc.export_dir + \"weights\"):\n",
    "    os.mkdir(tc.export_dir + \"weights\")"
   ]
  },
  {
   "cell_type": "markdown",
   "metadata": {},
   "source": [
    "### Show the config files"
   ]
  },
  {
   "cell_type": "code",
   "execution_count": null,
   "metadata": {},
   "outputs": [],
   "source": [
    "print(main_config)"
   ]
  },
  {
   "cell_type": "code",
   "execution_count": null,
   "metadata": {},
   "outputs": [],
   "source": [
    "print(tc)"
   ]
  },
  {
   "cell_type": "code",
   "execution_count": null,
   "metadata": {},
   "outputs": [],
   "source": [
    "print(to)"
   ]
  },
  {
   "cell_type": "markdown",
   "metadata": {},
   "source": [
    "### Load the dataset-files"
   ]
  },
  {
   "cell_type": "markdown",
   "metadata": {},
   "source": [
    "### Validation Dataset (which is used during training)"
   ]
  },
  {
   "cell_type": "code",
   "execution_count": null,
   "metadata": {},
   "outputs": [],
   "source": [
    "pgn_dataset_arrays_dict = load_pgn_dataset(dataset_type='val', part_id=0,\n",
    "                                           verbose=True, normalize=tc.normalize)\n",
    "s_idcs_val = pgn_dataset_arrays_dict[\"start_indices\"]\n",
    "x_val = pgn_dataset_arrays_dict[\"x\"]\n",
    "yv_val = pgn_dataset_arrays_dict[\"y_value\"]\n",
    "yp_val = pgn_dataset_arrays_dict[\"y_policy\"]\n",
    "plys_to_end = pgn_dataset_arrays_dict[\"plys_to_end\"]\n",
    "pgn_datasets_val = pgn_dataset_arrays_dict[\"pgn_dataset\"]\n",
    "phase_vector = pgn_dataset_arrays_dict[\"phase_vector\"]\n",
    "\n",
    "if tc.discount != 1:\n",
    "    yv_val *= tc.discount**plys_to_end\n",
    "    \n",
    "if tc.framework == 'mxnet':\n",
    "    if tc.select_policy_from_plane:\n",
    "        if tc.use_wdl and tc.use_wdl:\n",
    "            val_iter = mx.io.NDArrayIter({'data': x_val},\n",
    "                                         {'value_label': yv_val,\n",
    "                                          'policy_label': np.array(FLAT_PLANE_IDX)[yp_val.argmax(axis=1)],\n",
    "                                          'wdl_label': value_to_wdl_label(yv_val),\n",
    "                                          'plys_to_end_label': prepare_plys_label(plys_to_end)},\n",
    "                                          tc.batch_size)\n",
    "        else:\n",
    "            val_iter = mx.io.NDArrayIter({'data': x_val},\n",
    "                                         {'value_label': yv_val,\n",
    "                                          'policy_label': np.array(FLAT_PLANE_IDX)[yp_val.argmax(axis=1)]},\n",
    "                                         tc.batch_size)\n",
    "    else:\n",
    "        val_iter = mx.io.NDArrayIter({'data': x_val}, {'value_label': yv_val, 'policy_label': yp_val.argmax(axis=1)}, tc.batch_size)\n",
    "elif tc.framework == 'gluon' or tc.framework == 'pytorch':\n",
<<<<<<< HEAD
    "    val_data = get_data_loader(x_val, yv_val, yp_val, plys_to_end, phase_vector, tc, shuffle=False)"
=======
    "    val_data = get_data_loader(pgn_dataset_arrays_dict, tc, shuffle=False)"
>>>>>>> 09b5b5a2
   ]
  },
  {
   "cell_type": "markdown",
   "metadata": {},
   "source": [
    "# additional eval sets"
   ]
  },
  {
   "cell_type": "code",
   "execution_count": null,
   "metadata": {},
   "outputs": [],
   "source": [
    "# fill additional loaders that should be used for additional evaluations during training\n",
    "if tc.framework == 'pytorch':\n",
    "    additional_data_loaders = dict()\n",
    "    for phase in [str(phase) for phase in to.phase_weights.keys()] + [\"None\"]:\n",
    "        pgn_dataset_arrays_dict = load_pgn_dataset(dataset_type='test', part_id=0,\n",
    "                                                   verbose=True, normalize=tc.normalize, phase=phase)\n",
    "        s_idcs_val_tmp = pgn_dataset_arrays_dict[\"start_indices\"]\n",
    "        x_val_tmp = pgn_dataset_arrays_dict[\"x\"]\n",
    "        yv_val_tmp = pgn_dataset_arrays_dict[\"y_value\"]\n",
    "        yp_val_tmp = pgn_dataset_arrays_dict[\"y_policy\"]\n",
    "        plys_to_end_tmp = pgn_dataset_arrays_dict[\"plys_to_end\"]\n",
    "        pgn_datasets_val_tmp = pgn_dataset_arrays_dict[\"pgn_dataset\"]\n",
    "        phase_vector_tmp = pgn_dataset_arrays_dict[\"phase_vector\"]\n",
    "\n",
    "        if tc.discount != 1:\n",
    "            yv_val_tmp *= tc.discount**plys_to_end_tmp\n",
    "\n",
    "        data_loader = get_data_loader(x_val_tmp, yv_val_tmp, yp_val_tmp, plys_to_end_tmp, phase_vector_tmp, tc, shuffle=False)\n",
    "        additional_data_loaders[f\"Phase{phase}Test\"] = data_loader"
   ]
  },
  {
   "cell_type": "code",
   "execution_count": null,
   "metadata": {},
   "outputs": [],
   "source": [
    "tc.nb_parts = len(glob.glob(main_config['planes_train_dir'] + '**/*'))"
   ]
  },
  {
   "cell_type": "code",
   "execution_count": null,
   "metadata": {},
   "outputs": [],
   "source": [
    "nb_it_per_epoch = (len(x_val) * tc.nb_parts) // tc.batch_size # calculate how many iterations per epoch exist\n",
    "# one iteration is defined by passing 1 batch and doing backprop\n",
    "tc.total_it = int(nb_it_per_epoch * tc.nb_training_epochs)\n",
    "tc.total_it"
   ]
  },
  {
   "cell_type": "markdown",
   "metadata": {},
   "source": [
    "### Define a Learning Rate schedule"
   ]
  },
  {
   "cell_type": "code",
   "execution_count": null,
   "metadata": {},
   "outputs": [],
   "source": [
    "if \"adam\" in tc.optimizer_name:\n",
    "    to.lr_schedule = ConstantSchedule(tc.min_lr)\n",
    "else:\n",
    "    to.lr_schedule = OneCycleSchedule(start_lr=tc.max_lr/8, max_lr=tc.max_lr, cycle_length=tc.total_it*.3, cooldown_length=tc.total_it*.6, finish_lr=tc.min_lr)\n",
    "to.lr_schedule = LinearWarmUp(to.lr_schedule, start_lr=tc.min_lr, length=tc.total_it/30)\n",
    "\n",
    "logging.getLogger().setLevel(logging.WARNING)\n",
    "plot_schedule(to.lr_schedule, iterations=tc.total_it)\n",
    "logging.getLogger().setLevel(logging.DEBUG)"
   ]
  },
  {
   "cell_type": "markdown",
   "metadata": {},
   "source": [
    "### Momentum schedule"
   ]
  },
  {
   "cell_type": "code",
   "execution_count": null,
   "metadata": {},
   "outputs": [],
   "source": [
    "to.momentum_schedule = MomentumSchedule(to.lr_schedule, tc.min_lr, tc.max_lr, tc.min_momentum, tc.max_momentum)\n",
    "plot_schedule(to.momentum_schedule, iterations=tc.total_it, ylabel='Momentum')"
   ]
  },
  {
   "cell_type": "markdown",
   "metadata": {},
   "source": [
    "### Create the model"
   ]
  },
  {
   "cell_type": "code",
   "execution_count": null,
   "metadata": {},
   "outputs": [],
   "source": [
    "input_shape = x_val[0].shape\n",
    "input_shape"
   ]
  },
  {
   "cell_type": "code",
   "execution_count": null,
   "metadata": {},
   "outputs": [],
   "source": [
    "try:\n",
    "    del net\n",
    "except:\n",
    "    pass"
   ]
  },
  {
   "cell_type": "markdown",
   "metadata": {},
   "source": [
    "### Define the NN model / Load the pretrained model"
   ]
  },
  {
   "cell_type": "markdown",
   "metadata": {},
   "source": [
    "### MXNet model definitions"
   ]
  },
  {
   "cell_type": "code",
   "execution_count": null,
   "metadata": {},
   "outputs": [],
   "source": [
    "symbol = None"
   ]
  },
  {
   "cell_type": "code",
   "execution_count": null,
   "metadata": {},
   "outputs": [],
   "source": [
    "#net = AlphaZeroResnet(n_labels=2272, channels=256, channels_value_head=8, channels_policy_head=81, num_res_blocks=19, value_fc_size=256, bn_mom=0.9, act_type='relu', select_policy_from_plane=select_policy_from_plane)"
   ]
  },
  {
   "cell_type": "code",
   "execution_count": null,
   "metadata": {},
   "outputs": [],
   "source": [
    "#net = alpha_zero_resnet(n_labels=2272, channels=256, channels_value_head=1, channels_policy_head=81, num_res_blocks=19, value_fc_size=256, bn_mom=0.9, act_type='relu')"
   ]
  },
  {
   "cell_type": "code",
   "execution_count": null,
   "metadata": {},
   "outputs": [],
   "source": [
    "#symbol = alpha_zero_symbol(num_filter=256, channels_value_head=4, channels_policy_head=81, workspace=1024, value_fc_size=256, num_res_blocks=19, bn_mom=0.9, act_type='relu',\n",
    "#                            n_labels=2272, grad_scale_value=0.01, grad_scale_policy=0.99, select_policy_from_plane=select_policy_from_plane)"
   ]
  },
  {
   "cell_type": "code",
   "execution_count": null,
   "metadata": {},
   "outputs": [],
   "source": [
    "#bc_res_blocks = [3] * 13\n",
    "#if tc.symbol_file is None:\n",
    "#    symbol = rise_mobile_v2_symbol(channels=256, channels_operating_init=128, channel_expansion=64, channels_value_head=8,\n",
    "#                      channels_policy_head=NB_POLICY_MAP_CHANNELS, value_fc_size=256, bc_res_blocks=bc_res_blocks, res_blocks=[], act_type='relu',\n",
    "#                      n_labels=NB_LABELS, grad_scale_value=tc.val_loss_factor, grad_scale_policy=tc.policy_loss_factor, select_policy_from_plane=tc.select_policy_from_plane,\n",
    "#                      use_se=True, dropout_rate=tc.dropout_rate, use_extra_variant_input=use_extra_variant_input)\n",
    "#else:\n",
    "#    symbol = mx.sym.load(tc.export_dir + \"weights/\" + tc.symbol_file)"
   ]
  },
  {
   "cell_type": "markdown",
   "metadata": {},
   "source": [
    "kernels = [3] * 15\n",
    "kernels[7] = 5\n",
    "kernels[11] = 5\n",
    "kernels[12] = 5\n",
    "kernels[13] = 5\n",
    "\n",
    "se_types = [None] * len(kernels)\n",
    "se_types[5] = \"eca_se\"\n",
    "se_types[8] = \"eca_se\"\n",
    "se_types[12] = \"eca_se\"\n",
    "se_types[13] = \"eca_se\"\n",
    "se_types[14] = \"eca_se\""
   ]
  },
  {
   "cell_type": "markdown",
   "metadata": {},
   "source": [
    "kernels = [3] * 7\n",
    "\n",
    "se_types = [None] * len(kernels)\n",
    "se_types[5] = \"eca_se\"\n"
   ]
  },
  {
   "cell_type": "markdown",
   "metadata": {},
   "source": [
    "symbol = rise_mobile_v3_symbol(channels=256, channels_operating_init=224, channel_expansion=32, act_type='relu',\n",
    "                               channels_value_head=8, value_fc_size=256,\n",
    "                               channels_policy_head=NB_POLICY_MAP_CHANNELS,\n",
    "                               grad_scale_value=tc.val_loss_factor,\n",
    "                               grad_scale_policy=tc.policy_loss_factor,\n",
    "                               grad_scale_wdl=tc.wdl_loss_factor,\n",
    "                               grad_scale_ply=tc.plys_to_end_loss_factor,\n",
    "                               dropout_rate=tc.dropout_rate, select_policy_from_plane=True,\n",
    "                               kernels=kernels, se_types=se_types, use_avg_features=False,\n",
    "                               use_wdl=tc.use_wdl, use_plys_to_end=tc.use_plys_to_end,\n",
    "                               use_mlp_wdl_ply=tc.use_mlp_wdl_ply\n",
    "                               )"
   ]
  },
  {
   "cell_type": "markdown",
   "metadata": {},
   "source": [
    "kernels = [3,3,3,3,3,3,5,5]\n",
    "\n",
    "se_types = [\n",
    "    None, # 1\n",
    "    None, # 2\n",
    "    None,  # 3\n",
    "    \"eca_se\",  # 4\n",
    "    None, # 5\n",
    "    None,  # 6\n",
    "    None, # 7\n",
    "    \"eca_se\", # 8\n",
    "] \n",
    "\n",
    "symbol = preact_resnet_se(channels=288, act_type='relu',\n",
    "                          channels_value_head=8, value_fc_size=256,\n",
    "                          channels_policy_head=NB_POLICY_MAP_CHANNELS,\n",
    "                          grad_scale_value=tc.val_loss_factor, grad_scale_policy=tc.policy_loss_factor, \n",
    "                          dropout_rate=tc.dropout_rate, select_policy_from_plane=True,\n",
    "                          kernels=kernels, se_types=se_types, use_avg_features=True, use_raw_features=True)"
   ]
  },
  {
   "cell_type": "markdown",
   "metadata": {},
   "source": [
    "### Pytorch model definitions"
   ]
  },
  {
   "cell_type": "code",
   "execution_count": null,
   "metadata": {},
   "outputs": [],
   "source": [
    "model = get_rise_v33_model_by_train_config(input_shape, tc)"
   ]
  },
  {
   "cell_type": "markdown",
   "metadata": {},
   "source": [
    "model = LeViT(\n",
    "    image_size = input_shape[1],\n",
    "    in_channels = input_shape[0],\n",
    "    channels_policy_head = NB_POLICY_MAP_CHANNELS,\n",
    "    stages = 1,             # number of stages\n",
    "    dim = (256,),  # dimensions at each stage\n",
    "    depth = 9,              # transformer of depth 4 at each stage\n",
    "    heads = (4,),      # heads at each stage\n",
    "    mlp_mult = 2,\n",
    "    dropout = 0.1,\n",
    "    select_policy_from_plane=tc.select_policy_from_plane,\n",
    "    use_wdl=tc.use_wdl, use_plys_to_end=tc.use_plys_to_end,\n",
    "    use_mlp_wdl_ply=tc.use_mlp_wdl_ply,    \n",
    ")"
   ]
  },
  {
   "cell_type": "markdown",
   "metadata": {},
   "source": [
    "model = MobileViT(\n",
    "    image_size = (input_shape[1], input_shape[2]),\n",
    "    in_channels = input_shape[0],\n",
    "    dims = [96, 120, 144],\n",
    "    channels = 256,\n",
    "    channels_policy_head = NB_POLICY_MAP_CHANNELS,\n",
    "    select_policy_from_plane=tc.select_policy_from_plane,\n",
    "    use_wdl=tc.use_wdl, use_plys_to_end=tc.use_plys_to_end,\n",
    "    use_mlp_wdl_ply=tc.use_mlp_wdl_ply,\n",
    ")"
   ]
  },
  {
   "cell_type": "markdown",
   "metadata": {},
   "source": [
    "model = TrtViT(\n",
    "    image_size = input_shape[1],\n",
    "    in_channels = input_shape[0],\n",
    "    channels_policy_head = NB_POLICY_MAP_CHANNELS,\n",
    "    channels=256,\n",
    "    select_policy_from_plane=tc.select_policy_from_plane,\n",
    "    use_wdl=tc.use_wdl, use_plys_to_end=tc.use_plys_to_end,\n",
    "    use_mlp_wdl_ply=tc.use_mlp_wdl_ply,  \n",
    "    )"
   ]
  },
  {
   "cell_type": "markdown",
   "metadata": {},
   "source": [
    "kernels = [3] * 12 #15\n",
    "kernels[10] = 5\n",
    "kernels[9] = 5\n",
    "kernels[5] = 5\n",
    "#kernels[13] = 5\n",
    "\n",
    "use_transformers = [False] * len(kernels)\n",
    "use_transformers[11] = True\n",
    "#use_transformers[9] = True\n",
    "#use_transformers[4] = True\n",
    "\n",
    "se_types = [None] * len(kernels)\n",
    "se_types[5] = \"eca_se\"\n",
    "se_types[11] = \"eca_se\"\n",
    "#se_types[12] = \"eca_se\"\n",
    "#se_types[13] = \"eca_se\"\n",
    "#se_types[14] = \"eca_se\"\n",
    "\n",
    "class Args:\n",
    "    pass\n",
    "\n",
    "args = Args()\n",
    "args.input_shape = input_shape\n",
    "args.channels_policy_head = NB_POLICY_MAP_CHANNELS\n",
    "args.n_labels = NB_LABELS\n",
    "args.select_policy_from_plane = tc.select_policy_from_plane\n",
    "args.use_wdl = tc.use_wdl\n",
    "args.use_plys_to_end = tc.use_plys_to_end\n",
    "args.use_mlp_wdl_ply = tc.use_mlp_wdl_ply\n",
    "\n",
    "model = RiseV3(nb_input_channels=args.input_shape[0], board_height=args.input_shape[1], board_width=args.input_shape[2],\n",
    "                channels=256, channels_operating_init=224, channel_expansion=32,\n",
    "                channels_value_head=8, value_fc_size=256,\n",
    "                channels_policy_head=args.channels_policy_head,\n",
    "                dropout_rate=0, select_policy_from_plane=args.select_policy_from_plane,\n",
    "                kernels=kernels, se_types=se_types, use_avg_features=False, n_labels=args.n_labels,\n",
    "                use_wdl=args.use_wdl, use_plys_to_end=args.use_plys_to_end, use_mlp_wdl_ply=args.use_mlp_wdl_ply,\n",
    "                use_transformers=use_transformers, path_dropout=0.07\n",
    "               )"
   ]
  },
  {
   "cell_type": "markdown",
   "metadata": {},
   "source": [
    "model = NextVit(\n",
    "    image_size = input_shape[1],\n",
    "    in_channels = input_shape[0],\n",
    "    channels_policy_head = NB_POLICY_MAP_CHANNELS,\n",
    "    stage3_repeat=1,\n",
    "    channels=256,\n",
    "    select_policy_from_plane=tc.select_policy_from_plane,\n",
    "    use_wdl=tc.use_wdl, use_plys_to_end=tc.use_plys_to_end,\n",
    "    use_mlp_wdl_ply=tc.use_mlp_wdl_ply,\n",
    "    use_transformer_heads=False, #True,\n",
    "    se_type=None, #'eca_se'\n",
    "    use_simple_transformer_blocks=False, #True\n",
    "    ) # -> 19 pool blocks"
   ]
  },
  {
   "cell_type": "markdown",
   "metadata": {},
   "source": [
    "model = AlphaZeroResnet(nb_input_channels=input_shape[0], board_height=input_shape[1], board_width=input_shape[2],\n",
    "                channels=256, act_type='relu', num_res_blocks=19,\n",
    "                channels_value_head=8, value_fc_size=256,\n",
    "                channels_policy_head=NB_POLICY_MAP_CHANNELS,\n",
    "                select_policy_from_plane=tc.select_policy_from_plane,\n",
    "                n_labels=NB_LABELS,\n",
    "                use_wdl=tc.use_wdl, use_plys_to_end=tc.use_plys_to_end, use_mlp_wdl_ply=tc.use_mlp_wdl_ply,\n",
    "               )"
   ]
  },
  {
   "cell_type": "markdown",
   "metadata": {},
   "source": [
    "model = VisionTransformer(get_b8_config(), img_size=8, in_channels=input_shape[0], num_classes=NB_POLICY_MAP_CHANNELS*64,\n",
    "                          use_wdl=tc.use_wdl, use_plys_to_end=tc.use_plys_to_end, use_mlp_wdl_ply=tc.use_mlp_wdl_ply,)"
   ]
  },
  {
   "cell_type": "markdown",
   "metadata": {},
   "source": [
    "### Convert MXNet Symbol to Gluon Network"
   ]
  },
  {
   "cell_type": "code",
   "execution_count": null,
   "metadata": {},
   "outputs": [],
   "source": [
    "if tc.framework == 'gluon' and symbol is not None:\n",
    "    inputs = mx.sym.var('data', dtype='float32')\n",
    "    value_out = symbol.get_internals()[main_config['value_output']+'_output']\n",
    "    policy_out = symbol.get_internals()[main_config['policy_output']+'_output']\n",
    "    sym = mx.symbol.Group([value_out, policy_out])\n",
    "    net = mx.gluon.SymbolBlock(sym, inputs)"
   ]
  },
  {
   "cell_type": "markdown",
   "metadata": {},
   "source": [
    "## Network summary"
   ]
  },
  {
   "cell_type": "code",
   "execution_count": null,
   "metadata": {},
   "outputs": [],
   "source": [
    "if tc.framework == 'gluon':\n",
    "    print(net)\n",
    "elif tc.framework == 'pytorch':\n",
    "    print(model)"
   ]
  },
  {
   "cell_type": "code",
   "execution_count": null,
   "metadata": {},
   "outputs": [],
   "source": [
    "if tc.framework != 'pytorch' and symbol is not None:\n",
    "    display(mx.viz.plot_network(\n",
    "        symbol,\n",
    "        shape={'data':(1, input_shape[0], input_shape[1], input_shape[2])},\n",
    "        node_attrs={\"shape\":\"oval\",\"fixedsize\":\"false\"}\n",
    "    ))\n",
    "elif tc.framework == 'gluon':\n",
    "    display(mx.viz.plot_network(\n",
    "        net(mx.sym.var('data'))[1],\n",
    "        shape={'data':(1, input_shape[0], input_shape[1], input_shape[2])},\n",
    "        node_attrs={\"shape\":\"oval\",\"fixedsize\":\"false\"}\n",
    "    ))"
   ]
  },
  {
   "cell_type": "code",
   "execution_count": null,
   "metadata": {},
   "outputs": [],
   "source": [
    "if tc.framework == 'mxnet':\n",
    "    mx.viz.print_summary(\n",
    "        symbol,\n",
    "        shape={'data':(1, input_shape[0], input_shape[1], input_shape[2])},\n",
    "    )\n",
    "elif tc.framework == 'gluon':\n",
    "    mx.viz.print_summary(\n",
    "    net(mx.sym.var('data'))[1], \n",
    "    shape={'data':(1, input_shape[0], input_shape[1], input_shape[2])},\n",
    "    ) \n",
    "elif tc.framework == 'pytorch':\n",
    "    summary(model, (input_shape[0], input_shape[1], input_shape[2]), device=\"cpu\")"
   ]
  },
  {
   "cell_type": "markdown",
   "metadata": {},
   "source": [
    "## Analyze the Flops"
   ]
  },
  {
   "cell_type": "code",
   "execution_count": null,
   "metadata": {},
   "outputs": [],
   "source": [
    "if tc.framework == 'pytorch':\n",
    "    dummy_input = torch.Tensor(np.expand_dims(x_val[0], axis=0)).to('cpu')\n",
    "    flops = FlopCountAnalysis(model, dummy_input)\n",
    "    print(flops.total())\n",
    "    from fvcore.nn import flop_count_table\n",
    "    print(flop_count_table(flops))"
   ]
  },
  {
   "cell_type": "markdown",
   "metadata": {},
   "source": [
    "## Initialize the weights \n",
    "(only needed if no pretrained weights are used)"
   ]
  },
  {
   "cell_type": "code",
   "execution_count": null,
   "metadata": {},
   "outputs": [],
   "source": [
    "if tc.framework == 'mxnet':\n",
    "    # create a trainable module on compute context\n",
    "    if tc.use_wdl and tc.use_plys_to_end:\n",
    "        label_names=['value_label', 'policy_label', 'wdl_label', 'plys_to_end_label']\n",
    "    else:\n",
    "        label_names=['value_label', 'policy_label']\n",
    "    \n",
    "    model = mx.mod.Module(symbol=symbol, context=ctx, label_names=label_names)\n",
    "    model.bind(for_training=True, data_shapes=[('data', (tc.batch_size, input_shape[0], input_shape[1], input_shape[2]))],\n",
    "             label_shapes=val_iter.provide_label)\n",
    "    model.init_params(mx.initializer.Xavier(rnd_type='uniform', factor_type='avg', magnitude=2.24))\n",
    "    if tc.tar_file:\n",
    "        model.load_params(tc.export_dir + \"weights/\" + tc.tar_file)\n",
    "elif tc.framework == 'gluon':    \n",
    "    # Initializing the parameters\n",
    "    for param in net.collect_params('.*gamma|.*moving_mean|.*moving_var'):\n",
    "        net.params[param].initialize(mx.initializer.Constant(1), ctx=ctx)\n",
    "    for param in net.collect_params('.*beta|.*bias'):\n",
    "        net.params[param].initialize(mx.initializer.Constant(0), ctx=ctx)\n",
    "    for param in net.collect_params('.*weight'):\n",
    "        net.params[param].initialize(mx.init.Xavier(rnd_type='uniform', factor_type='avg', magnitude=2.24), ctx=ctx)\n",
    "\n",
    "    if tc.tar_file:\n",
    "        net.collect_params().load(tc.export_dir + \"weights/\" + tc.tar_file, ctx)\n",
    "    net.hybridize()\n",
    "elif tc.framework == 'pytorch':\n",
    "    def init_weights(m):\n",
    "        if isinstance(m, torch.nn.Linear) or isinstance(m, torch.nn.Conv2d):\n",
    "            torch.nn.init.xavier_uniform_(m.weight)\n",
    "            if isinstance(m, torch.nn.Linear):\n",
    "                m.bias.data.fill_(0.01)\n",
    "    #model.apply(init_weights)\n",
    "    if tc.tar_file:\n",
    "        print('load model params from file:', tc.tar_file)\n",
    "        load_torch_state(model, torch.optim.SGD(model.parameters(), lr=tc.max_lr), tc.tar_file, tc.device_id)\n",
    "    if torch.cuda.is_available():\n",
    "        model.cuda(torch.device(f\"cuda:{tc.device_id}\"))"
   ]
  },
  {
   "cell_type": "markdown",
   "metadata": {},
   "source": [
    "## Define the metrics to use"
   ]
  },
  {
   "cell_type": "code",
   "execution_count": null,
   "metadata": {},
   "outputs": [],
   "source": [
    "to.metrics = get_metrics(tc)"
   ]
  },
  {
   "cell_type": "markdown",
   "metadata": {},
   "source": [
    "## Define a training agent"
   ]
  },
  {
   "cell_type": "code",
   "execution_count": null,
   "metadata": {},
   "outputs": [],
   "source": [
    "if tc.framework == 'mxnet':\n",
    "    train_agent = TrainerAgentMXNET(model, symbol, val_iter, tc, to, use_rtpt=True)\n",
    "elif tc.framework == 'gluon':\n",
    "    train_agent = TrainerAgentGluon(net, val_data, tc, to, use_rtpt=True)\n",
    "elif tc.framework == 'pytorch':\n",
    "    train_agent = TrainerAgentPytorch(model, val_data, tc, to, use_rtpt=True, additional_loaders=additional_data_loaders)"
   ]
  },
  {
   "cell_type": "markdown",
   "metadata": {},
   "source": [
    "## Performance Pre-Training"
   ]
  },
  {
   "cell_type": "code",
   "execution_count": null,
   "metadata": {},
   "outputs": [],
   "source": [
    "if tc.framework == 'mxnet':\n",
    "    print(model.score(val_iter, to.metrics))"
   ]
  },
  {
   "cell_type": "markdown",
   "metadata": {},
   "source": [
    "## Start the training process"
   ]
  },
  {
   "cell_type": "code",
   "execution_count": null,
   "metadata": {},
   "outputs": [],
   "source": [
    "(k_steps_final, value_loss_final, policy_loss_final, value_acc_sign_final, val_p_acc_final), \\\n",
    "    (k_steps_best, val_metric_values_best) = train_agent.train(cur_it)"
   ]
  },
  {
   "cell_type": "markdown",
   "metadata": {},
   "source": [
    "## Export the last model state"
   ]
  },
  {
   "cell_type": "code",
   "execution_count": null,
   "metadata": {},
   "outputs": [],
   "source": [
    "prefix = tc.export_dir + \"weights/model-%.5f-%.3f\" % (policy_loss_final, val_p_acc_final)\n",
    "\n",
    "if tc.framework == 'mxnet':\n",
    "    # the export function saves both the architecture and the weights\n",
    "    model.save_checkpoint(prefix, epoch=k_steps_final)\n",
    "elif tc.framework == 'gluon':\n",
    "    # the export function saves both the architecture and the weights\n",
    "    net.export(prefix, epoch=k_steps_final)\n",
    "    logging.info(\"Saved checkpoint to %s-%04d.params\", prefix, k_steps_final)\n",
    "elif tc.framework == 'pytorch':\n",
    "    # the export function saves both the architecture and the weights\n",
    "    save_torch_state(model, torch.optim.SGD(model.parameters(), lr=tc.max_lr), '%s-%04d.tar' % (prefix, k_steps_final))"
   ]
  },
  {
   "cell_type": "markdown",
   "metadata": {},
   "source": [
    "## Print validation metrics for best model"
   ]
  },
  {
   "cell_type": "code",
   "execution_count": null,
   "metadata": {},
   "outputs": [],
   "source": [
    "print(val_metric_values_best)"
   ]
  },
  {
   "cell_type": "markdown",
   "metadata": {},
   "source": [
    "## Copy best model to best-model directory"
   ]
  },
  {
   "cell_type": "code",
   "execution_count": null,
   "metadata": {},
   "outputs": [],
   "source": [
    "val_loss_best = val_metric_values_best[\"loss\"]\n",
    "val_p_acc_best = val_metric_values_best[\"policy_acc\"]\n",
    "\n",
    "model_name = \"model-%.5f-%.3f\" % (val_loss_best, val_p_acc_best)\n",
    "model_prefix = tc.export_dir + \"weights/\" + model_name\n",
    "model_arch_path = '%s-symbol.json' % model_prefix\n",
    "model_params_path = '%s-%04d.params' % (model_prefix, k_steps_best)\n",
    "model_tar_path = '%s-%04d.tar' % (model_prefix, k_steps_best)\n",
    "\n",
    "if not os.path.exists(tc.export_dir + \"best-model\"):\n",
    "    os.mkdir(tc.export_dir + \"best-model\")\n",
    "    \n",
    "best_model_prefix = tc.export_dir + \"best-model/\" + model_name\n",
    "best_model_arch_path = '%s-symbol.json' % best_model_prefix\n",
    "best_model_params_path = '%s-%04d.params' % (best_model_prefix, k_steps_best)\n",
    "best_model_tar_path = '%s-%04d.tar' % (best_model_prefix, k_steps_best)\n",
    "\n",
    "if tc.framework == 'mxnet' or tc.framework == 'gluon':\n",
    "    shutil.copy(model_arch_path, best_model_arch_path)\n",
    "    shutil.copy(model_params_path, best_model_params_path)\n",
    "elif tc.framework == 'pytorch':\n",
    "    shutil.copy(model_tar_path, best_model_tar_path)"
   ]
  },
  {
   "cell_type": "markdown",
   "metadata": {},
   "source": [
    "## Load the best model once again"
   ]
  },
  {
   "cell_type": "code",
   "execution_count": null,
   "metadata": {},
   "outputs": [],
   "source": [
    "# delete the current net object form memory\n",
    "if tc.framework == 'mxnet':\n",
    "    del model\n",
    "elif tc.framework == 'gluon':\n",
    "    del net"
   ]
  },
  {
   "cell_type": "code",
   "execution_count": null,
   "metadata": {},
   "outputs": [],
   "source": [
    "print('load current best model:', model_params_path)\n",
    "\n",
    "if tc.framework == 'mxnet' or tc.framework == 'gluon':\n",
    "    symbol = mx.sym.load(model_arch_path)\n",
    "    inputs = mx.sym.var('data', dtype='float32')\n",
    "    value_out = symbol.get_internals()[main_config['value_output']+'_output']\n",
    "    policy_out = symbol.get_internals()[main_config['policy_output']+'_output']\n",
    "    if tc.use_wdl and tc.use_plys_to_end:\n",
    "        auxiliary_out = symbol.get_internals()[main_config['auxiliary_output']+'_output']\n",
    "        wdl_out = symbol.get_internals()[main_config['wdl_output']+'_output']\n",
    "        ply_to_end_out = symbol.get_internals()[main_config['plys_to_end_output']+'_output']\n",
    "        sym = mx.symbol.Group([value_out, policy_out, auxiliary_out, wdl_out, ply_to_end_out])\n",
    "    else:\n",
    "        sym = mx.symbol.Group([value_out, policy_out])\n",
    "    net = mx.gluon.SymbolBlock(sym, inputs)\n",
    "    net.collect_params().load(model_params_path, ctx)\n",
    "elif tc.framework == 'pytorch':\n",
    "    load_torch_state(model, torch.optim.SGD(model.parameters(), lr=tc.max_lr), model_tar_path, tc.device_id)"
   ]
  },
  {
   "cell_type": "code",
   "execution_count": null,
   "metadata": {},
   "outputs": [],
   "source": [
    "print('best val_loss: %.5f with v_policy_acc: %.5f at k_steps_best %d' % (val_loss_best, val_p_acc_best, k_steps_best))"
   ]
  },
  {
   "cell_type": "markdown",
   "metadata": {},
   "source": [
    "## Convert to onnx"
   ]
  },
  {
   "cell_type": "code",
   "execution_count": null,
   "metadata": {},
   "outputs": [],
   "source": [
    "if tc.use_wdl and tc.use_plys_to_end:\n",
    "    outputs = [main_config['value_output']+'_output', main_config['policy_output']+'_output',\n",
    "               main_config['auxiliary_output']+'_output',\n",
    "               main_config['wdl_output']+'_output', main_config['plys_to_end_output']+'_output']\n",
    "else:\n",
    "    outputs = [main_config['value_output']+'_output', main_config['policy_output']+'_output',]\n",
    "\n",
    "if tc.framework == 'mxnet':\n",
    "    convert_mxnet_model_to_onnx(best_model_arch_path, best_model_params_path, \n",
    "                                outputs, \n",
    "                                tuple(input_shape), tuple([1, 8, 16, 64]), True)\n",
    "elif tc.framework == 'pytorch':\n",
    "    model_prefix = \"%s-%04d\" % (model_name, k_steps_best)\n",
    "    with torch.no_grad():\n",
    "        ctx = get_context(tc.context, tc.device_id)\n",
    "        dummy_input = torch.zeros(1, input_shape[0], input_shape[1], input_shape[2]).to(ctx)\n",
    "        export_to_onnx(model, 1,\n",
    "                       dummy_input,\n",
    "                       Path(tc.export_dir) / Path(\"best-model\"), model_prefix, tc.use_wdl and tc.use_plys_to_end,\n",
    "                       True)"
   ]
  },
  {
   "cell_type": "code",
   "execution_count": null,
   "metadata": {},
   "outputs": [],
   "source": [
    "print(\"Saved json, weight & onnx files of the best model to %s\" % (tc.export_dir + \"best-model\"))"
   ]
  },
  {
   "cell_type": "markdown",
   "metadata": {},
   "source": [
    "## Show move predictions"
   ]
  },
  {
   "cell_type": "code",
   "execution_count": null,
   "metadata": {},
   "outputs": [],
   "source": [
    "idx = 0"
   ]
  },
  {
   "cell_type": "code",
   "execution_count": null,
   "metadata": {},
   "outputs": [],
   "source": [
    "if mode == MODE_CHESS:\n",
    "    start_board = chess.Board()\n",
    "elif mode == MODE_CRAZYHOUSE:\n",
    "    start_board = chess.variant.CrazyhouseBoard()\n",
    "else:\n",
    "    start_board = planes_to_board(x_val[idx], normalized_input=tc.normalize, mode=mode)\n",
    "board = start_board\n",
    "print(chess.COLOR_NAMES[board.turn])\n",
    "if board.uci_variant == \"crazyhouse\":\n",
    "    print(board.pockets)\n",
    "board"
   ]
  },
  {
   "cell_type": "code",
   "execution_count": null,
   "metadata": {},
   "outputs": [],
   "source": [
    "def predict_single(net, x, select_policy_from_plane=False):\n",
    "    \n",
    "    out = [None, None]\n",
    "    if tc.framework == 'mxnet' or tc.framework == 'gluon':\n",
    "        pred = net(mx.nd.array(np.expand_dims(x, axis=0), ctx=ctx))\n",
    "        out[0] = pred[0].asnumpy()\n",
    "        out[1] = pred[1].softmax().asnumpy()\n",
    "    elif tc.framework == 'pytorch':\n",
    "        with torch.no_grad():\n",
    "            pred = net(torch.Tensor(np.expand_dims(x, axis=0)).to(ctx))\n",
    "            out[0] = pred[0].to(torch.device(\"cpu\")).numpy()\n",
    "            out[1] = pred[1].to(torch.device(\"cpu\")).softmax(dim=1).numpy()\n",
    "    if select_policy_from_plane:\n",
    "        out[1] = out[1][:, FLAT_PLANE_IDX]\n",
    "    \n",
    "    return out"
   ]
  },
  {
   "cell_type": "code",
   "execution_count": null,
   "metadata": {},
   "outputs": [],
   "source": [
    "if tc.framework == 'pytorch':\n",
    "    net = model\n",
    "    net.eval()"
   ]
  },
  {
   "cell_type": "code",
   "execution_count": null,
   "metadata": {},
   "outputs": [],
   "source": [
    "x_start_pos = board_to_planes(board, normalize=tc.normalize, mode=mode)\n",
    "pred = predict_single(net, x_start_pos, tc.select_policy_from_plane)\n",
    "pred"
   ]
  },
  {
   "cell_type": "code",
   "execution_count": null,
   "metadata": {},
   "outputs": [],
   "source": [
    "policy_to_best_move(board, yp_val[idx])"
   ]
  },
  {
   "cell_type": "code",
   "execution_count": null,
   "metadata": {},
   "outputs": [],
   "source": [
    "opts = 5\n",
    "selected_moves, probs = policy_to_moves(board, pred[1][0])\n",
    "selected_moves[:opts]"
   ]
  },
  {
   "cell_type": "code",
   "execution_count": null,
   "metadata": {},
   "outputs": [],
   "source": [
    "plt.barh(range(opts)[::-1], probs[:opts])\n",
    "ax = plt.gca()\n",
    "ax.set_yticks(range(opts)[::-1])\n",
    "ax.set_yticklabels(selected_moves[:opts])"
   ]
  },
  {
   "cell_type": "code",
   "execution_count": null,
   "metadata": {},
   "outputs": [],
   "source": [
    "board = start_board\n",
    "board.push_uci('e2e4')\n",
    "board.push_uci('e7e5')\n",
    "board.push_uci('f1c4')\n",
    "board.push_uci('b8c6')\n",
    "board.push_uci('d1h5')\n",
    "x_scholar_atck = board_to_planes(board, normalize=tc.normalize, mode=mode)\n",
    "board"
   ]
  },
  {
   "cell_type": "code",
   "execution_count": null,
   "metadata": {},
   "outputs": [],
   "source": [
    "pred = predict_single(net, x_scholar_atck, tc.select_policy_from_plane)\n",
    "\n",
    "selected_moves, probs = policy_to_moves(board, pred[1][0])\n",
    "plt.barh(range(opts)[::-1], probs[:opts])\n",
    "ax = plt.gca()\n",
    "ax.set_yticks(range(opts)[::-1])\n",
    "ax.set_yticklabels(selected_moves[:opts])"
   ]
  },
  {
   "cell_type": "code",
   "execution_count": null,
   "metadata": {},
   "outputs": [],
   "source": [
    "board.push(selected_moves[0])\n",
    "board"
   ]
  },
  {
   "cell_type": "markdown",
   "metadata": {},
   "source": [
    "### Performance on test dataset\n"
   ]
  },
  {
   "cell_type": "code",
   "execution_count": null,
   "metadata": {},
   "outputs": [],
   "source": [
    "pgn_dataset_arrays_dict = load_pgn_dataset(dataset_type='test', part_id=0,\n",
    "                                           verbose=True, normalize=True)\n",
    "s_idcs_test = pgn_dataset_arrays_dict[\"start_indices\"]\n",
    "x_test = pgn_dataset_arrays_dict[\"x\"]\n",
    "yv_test = pgn_dataset_arrays_dict[\"y_value\"]\n",
    "yp_test = pgn_dataset_arrays_dict[\"y_policy\"]\n",
    "yplys_test = pgn_dataset_arrays_dict[\"plys_to_end\"]\n",
    "pgn_datasets_test = pgn_dataset_arrays_dict[\"pgn_dataset\"]\n",
    "phase_vector_test = pgn_dataset_arrays_dict[\"phase_vector\"]\n",
    "\n",
    "test_data = get_data_loader(x_test, yv_test, yp_test, yplys_test, phase_vector_test, tc, shuffle=False)"
   ]
  },
  {
   "cell_type": "code",
   "execution_count": null,
   "metadata": {},
   "outputs": [],
   "source": [
    "if tc.framework == 'mxnet':\n",
    "    metrics = metrics_gluon\n",
    "\n",
    "evaluate_metrics(to.metrics, test_data, net, nb_batches=None, sparse_policy_label=tc.sparse_policy_label, ctx=ctx,\n",
    "                 phase_weights=to.phase_weights, apply_select_policy_from_plane=tc.select_policy_from_plane,\n",
    "                 use_wdl=tc.use_wdl, use_plys_to_end=tc.use_plys_to_end)"
   ]
  },
  {
   "cell_type": "markdown",
   "metadata": {},
   "source": [
    "### Show result on mate-in-one problems"
   ]
  },
  {
   "cell_type": "code",
   "execution_count": null,
   "metadata": {},
   "outputs": [],
   "source": [
    "pgn_dataset_arrays_dict = load_pgn_dataset(dataset_type='mate_in_one', part_id=0,\n",
    "                                           verbose=True, normalize=tc.normalize)\n",
    "\n",
    "s_idcs_mate = pgn_dataset_arrays_dict[\"start_indices\"]\n",
    "x_mate = pgn_dataset_arrays_dict[\"x\"]\n",
    "yv_mate = pgn_dataset_arrays_dict[\"y_value\"]\n",
    "yp_mate = pgn_dataset_arrays_dict[\"y_policy\"]\n",
    "yplys_mate = pgn_dataset_arrays_dict[\"plys_to_end\"]\n",
    "pgn_dataset_mate = pgn_dataset_arrays_dict[\"pgn_dataset\"]\n",
    "phase_vector_mate = pgn_dataset_arrays_dict[\"phase_vector\"]\n",
    "\n",
    "yplys_mate = np.ones(len(yv_mate))\n",
    "mate_data = get_data_loader(x_mate, yv_mate, yp_mate, yplys_mate, phase_vector_mate, tc, shuffle=False)"
   ]
  },
  {
   "cell_type": "markdown",
   "metadata": {},
   "source": [
    "### Mate In One Performance"
   ]
  },
  {
   "cell_type": "code",
   "execution_count": null,
   "metadata": {},
   "outputs": [],
   "source": [
    "evaluate_metrics(to.metrics, mate_data, net, nb_batches=None, sparse_policy_label=tc.sparse_policy_label, ctx=ctx,\n",
    "                 phase_weights=to.phase_weights, apply_select_policy_from_plane=tc.select_policy_from_plane,\n",
    "                 use_wdl=tc.use_wdl, use_plys_to_end=tc.use_plys_to_end)"
   ]
  },
  {
   "cell_type": "markdown",
   "metadata": {},
   "source": [
    "### Show some example mate problems"
   ]
  },
  {
   "cell_type": "code",
   "execution_count": null,
   "metadata": {},
   "outputs": [],
   "source": [
    "from IPython.core.interactiveshell import InteractiveShell\n",
    "InteractiveShell.ast_node_interactivity = \"all\""
   ]
  },
  {
   "cell_type": "markdown",
   "metadata": {},
   "source": [
    "### Evaluate Performance"
   ]
  },
  {
   "cell_type": "code",
   "execution_count": null,
   "metadata": {},
   "outputs": [],
   "source": [
    "def eval_pos(net, x_mate, yp_mate, verbose=False, select_policy_from_plane=False):\n",
    "    \n",
    "    board = planes_to_board(x_mate, normalized_input=tc.normalize, mode=mode)\n",
    "    if verbose is True:\n",
    "        print(\"{0}'s turn\".format(chess.COLOR_NAMES[board.turn]))\n",
    "        if board.uci_variant == \"crazyhouse\":\n",
    "            print(\"black/white {0}\".format(board.pockets))\n",
    "    pred = predict_single(net, x_mate, select_policy_from_plane=select_policy_from_plane)\n",
    "    \n",
    "    true_move = policy_to_move(yp_mate, mirror_policy=board.turn==chess.BLACK)\n",
    "    \n",
    "    opts = 5\n",
    "    pred_moves, probs = policy_to_moves(board, pred[1][0])\n",
    "    pred_moves = pred_moves[:opts]\n",
    "    \n",
    "    legal_move_cnt = board.legal_moves.count()\n",
    "    mate_move_cnt = str(board.legal_moves).count('#')\n",
    "    \n",
    "    is_mate_5_top = False\n",
    "    \n",
    "    for pred_move in pred_moves:\n",
    "        board_5_top = deepcopy(board)\n",
    "        board_5_top.push(pred_move)\n",
    "        if board_5_top.is_checkmate() is True:\n",
    "            is_mate_5_top = True\n",
    "            break\n",
    "    \n",
    "    board.push(pred_moves[0])\n",
    "    \n",
    "    is_checkmate = False\n",
    "    if board.is_checkmate() is True:\n",
    "        is_checkmate = True\n",
    "        \n",
    "    filtered_pred = sorted(pred[1][0], reverse=True)\n",
    "    \n",
    "    if verbose is True:\n",
    "        plt.barh(range(opts)[::-1], filtered_pred[:opts])\n",
    "        ax = plt.gca()\n",
    "        ax.set_yticks(range(opts)[::-1])\n",
    "        ax.set_yticklabels(pred_moves)\n",
    "        plt.title('True Move:' + str(true_move) +\n",
    "                 '\\nEval:' + str(pred[0][0]))\n",
    "        plt.show()\n",
    "    \n",
    "    return pred, pred_moves, true_move, board, is_checkmate, is_mate_5_top, legal_move_cnt, mate_move_cnt"
   ]
  },
  {
   "cell_type": "code",
   "execution_count": null,
   "metadata": {},
   "outputs": [],
   "source": [
    "nb_pos = len(x_mate)\n",
    "mates_found = []\n",
    "mates_5_top_found = []\n",
    "legal_mv_cnts = []\n",
    "mate_mv_cnts = []\n",
    "\n",
    "for i in range(nb_pos):\n",
    "    pred, pred_moves, true_move, board, is_mate, is_mate_5_top, legal_mv_cnt, mate_mv_cnt= eval_pos(net, x_mate[i], yp_mate[i], select_policy_from_plane=tc.select_policy_from_plane)\n",
    "    mates_found.append(is_mate)\n",
    "    legal_mv_cnts.append(legal_mv_cnt)\n",
    "    mate_mv_cnts.append(mate_mv_cnt)\n",
    "    mates_5_top_found.append(is_mate_5_top)"
   ]
  },
  {
   "cell_type": "code",
   "execution_count": null,
   "metadata": {},
   "outputs": [],
   "source": [
    "np.array(mate_mv_cnts).mean()"
   ]
  },
  {
   "cell_type": "code",
   "execution_count": null,
   "metadata": {},
   "outputs": [],
   "source": [
    "np.array(legal_mv_cnts).mean()"
   ]
  },
  {
   "cell_type": "markdown",
   "metadata": {},
   "source": [
    "### Random Guessing Baseline"
   ]
  },
  {
   "cell_type": "code",
   "execution_count": null,
   "metadata": {},
   "outputs": [],
   "source": [
    "np.array(mate_mv_cnts).mean() / np.array(legal_mv_cnts).mean()"
   ]
  },
  {
   "cell_type": "markdown",
   "metadata": {},
   "source": [
    "### Prediciton Performance"
   ]
  },
  {
   "cell_type": "code",
   "execution_count": null,
   "metadata": {},
   "outputs": [],
   "source": [
    "print('mate_in_one_acc:', sum(mates_found) / nb_pos)"
   ]
  },
  {
   "cell_type": "code",
   "execution_count": null,
   "metadata": {},
   "outputs": [],
   "source": [
    "sum(mates_5_top_found) / nb_pos"
   ]
  },
  {
   "cell_type": "code",
   "execution_count": null,
   "metadata": {},
   "outputs": [],
   "source": [
    "pgn_dataset_mate.tree()"
   ]
  },
  {
   "cell_type": "code",
   "execution_count": null,
   "metadata": {},
   "outputs": [],
   "source": [
    "metadata = np.array(pgn_dataset_mate['metadata'])\n",
    "metadata[0, :]\n",
    "metadata[1, :]"
   ]
  },
  {
   "cell_type": "code",
   "execution_count": null,
   "metadata": {},
   "outputs": [],
   "source": [
    "site_mate = metadata[1:, 1]"
   ]
  },
  {
   "cell_type": "code",
   "execution_count": null,
   "metadata": {},
   "outputs": [],
   "source": [
    "def clean_string(np_string):\n",
    "    string = str(site_mate[i]).replace(\"b'\", \"\")\n",
    "    string = string.replace(\"'\", \"\")\n",
    "    string = string.replace('\"', '')\n",
    "    \n",
    "    return string"
   ]
  },
  {
   "cell_type": "code",
   "execution_count": null,
   "metadata": {},
   "outputs": [],
   "source": [
    "import chess.svg\n",
    "from IPython.display import SVG, HTML"
   ]
  },
  {
   "cell_type": "markdown",
   "metadata": {},
   "source": [
    "## Show the result of the first 17 examples"
   ]
  },
  {
   "cell_type": "code",
   "execution_count": null,
   "metadata": {},
   "outputs": [],
   "source": [
    "for i in range(17):\n",
    "    print(clean_string(site_mate[i]))\n",
    "    pred, pred_moves, true_move, board, is_checkmate, is_mate_5_top, legal_move_cnt, mate_move_cnt = eval_pos(net, x_mate[i], yp_mate[i], verbose=True, select_policy_from_plane=tc.select_policy_from_plane)\n",
    "    pred_move = pred_moves[0]\n",
    "    pred_arrow = chess.svg.Arrow(pred_move.from_square, pred_move.to_square)\n",
    "    SVG(data=chess.svg.board(board=board, arrows=[pred_arrow], size=400))"
   ]
  },
  {
   "cell_type": "markdown",
   "metadata": {},
   "source": [
    "## Show examples where it failed"
   ]
  },
  {
   "cell_type": "code",
   "execution_count": null,
   "metadata": {},
   "outputs": [],
   "source": [
    "mate_missed = 0\n",
    "for i in range(1000):\n",
    "    pred, pred_moves, true_move, board, is_checkmate, is_mate_5_top, legal_move_cnt, mate_move_cnt = eval_pos(net, x_mate[i], yp_mate[i], verbose=False, select_policy_from_plane=tc.select_policy_from_plane)\n",
    "    if is_mate_5_top is False:\n",
    "        mate_missed += 1\n",
    "        print(clean_string(site_mate[i]))\n",
    "        pred, pred_moves, true_move, board, is_checkmate, is_mate_5_top, legal_move_cnt, mate_move_cnt = eval_pos(net, x_mate[i], yp_mate[i], verbose=True, select_policy_from_plane=tc.select_policy_from_plane)\n",
    "        pred_move = pred_moves[0]\n",
    "        pred_arrow = chess.svg.Arrow(pred_move.from_square, pred_move.to_square)\n",
    "        SVG(data=chess.svg.board(board=board, arrows=[pred_arrow], size=400))\n",
    "    if mate_missed == 15:\n",
    "        break"
   ]
  },
  {
   "cell_type": "code",
   "execution_count": null,
   "metadata": {},
   "outputs": [],
   "source": []
  }
 ],
 "metadata": {
  "kernelspec": {
   "display_name": "Python 3 (ipykernel)",
   "language": "python",
   "name": "python3"
  },
  "language_info": {
   "codemirror_mode": {
    "name": "ipython",
    "version": 3
   },
   "file_extension": ".py",
   "mimetype": "text/x-python",
   "name": "python",
   "nbconvert_exporter": "python",
   "pygments_lexer": "ipython3",
   "version": "3.8.16"
  }
 },
 "nbformat": 4,
 "nbformat_minor": 4
}<|MERGE_RESOLUTION|>--- conflicted
+++ resolved
@@ -377,11 +377,7 @@
     "    else:\n",
     "        val_iter = mx.io.NDArrayIter({'data': x_val}, {'value_label': yv_val, 'policy_label': yp_val.argmax(axis=1)}, tc.batch_size)\n",
     "elif tc.framework == 'gluon' or tc.framework == 'pytorch':\n",
-<<<<<<< HEAD
-    "    val_data = get_data_loader(x_val, yv_val, yp_val, plys_to_end, phase_vector, tc, shuffle=False)"
-=======
     "    val_data = get_data_loader(pgn_dataset_arrays_dict, tc, shuffle=False)"
->>>>>>> 09b5b5a2
    ]
   },
   {
