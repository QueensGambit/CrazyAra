"""
@file: pgn_converter.py
Created on 09.06.18
@project: DeepCrazyhouse
@author: queensgambit

Converts a given board state defined by a python-chess object to the plane representation which can be learned by a CNN
"""

import numpy as np
import logging
import chess.pgn
from DeepCrazyhouse.src.domain.variants.constants import NB_LAST_MOVES
from DeepCrazyhouse.src.domain.variants.output_representation import move_to_policy
from DeepCrazyhouse.src.domain.variants.input_representation import board_to_planes
from DeepCrazyhouse.configs.main_config import main_config
from DeepCrazyhouse.src.domain.variants.game_state import mirror_policy
from DeepCrazyhouse.src.preprocessing.game_phase_detector import get_game_phase


NB_ITEMS_METADATA = 18  # constant which defines how many meta data items will be stored in a matrix
# 2019-09-28: Increased NB_ITEMS_METADATA from 17 to 18 for chess 960


def get_planes_from_pgn(params):
    """
    Wrapper of the method get_planes_from_game() which loads a pgn first and then calls get_planes_from_game().
    This method is intended to be used for multiprocessing
    :param params: (pgn, game_idx, mv_hist_len, mate_in_one)
    :return: metadata: nd.array - Numpy array which contains string type meta information about the games
             game_idx: int - id which describes the order of the games (first game starts with id=0)
             x: nd.array - All boards of a game which corresponds to the given pgn-file
             y_value: nd.array - Vector which describes the game outcome either [-1, 0, 1]
             y_policy: nd.array - Numpy matrix defining the policy distribution for each board state
             plys_to_end - array of how many plys to the end of the game for each position.
             This can be used to apply discounting
             phase_vector - array of the game phase of each position
    """
    (pgn, game_idx, mate_in_one) = params

    game = chess.pgn.read_game(pgn)

    if game is None:
        print("game is None!")

    metadata = np.zeros((1, NB_ITEMS_METADATA), dtype="S128")  # store the meta-data of the game in a buffer
    row = 0

    # add the header to the metadata dictionary for the first game
    if game_idx == 0:
        metadata = np.zeros((2, NB_ITEMS_METADATA), dtype="S128")

        for i, key in enumerate(game.headers):
            if i == NB_ITEMS_METADATA:
                logging.warning("The number of meta data items exceeded the metadata items of the current game.")
                break
            metadata[row, i] = key.encode("ascii", "ignore")
        row = 1

    # export the meta-data content
    for i, key in enumerate(game.headers):
        metadata[row, i] = game.headers[key].encode("ascii", "ignore")
        # only save the first 17 metadata attributes
        if i == NB_ITEMS_METADATA - 1:
            break

    results = get_planes_from_game(game, mate_in_one)

    return metadata, game_idx, results[0], results[1], results[2], results[3], results[4]


def get_planes_from_move_sequence(board: chess.Board, y_init, all_moves, mate_in_one=False):
    """
    Returns all plane descriptions of a given game and their corresponding target values:
    - the game outcome (-1, 0, 1)
    - the next move which will be played in each position

    :param board: Board object which is a python-chess object
    :param y_init: Evaluation of the initial board position
    :param all_moves: List of all moves to be applied to the position
    :param mate_in_one: Decide weather only to export the position before the last mate-in-one move
                        (this option is for evaluation and DEBUG purposes)
    :return: x - the position description of all moves in the game
             y_value - the target values of the scene description. Here the game outcome.
                  returns -1 if the current player lost, +1 if the current player won, 0 for draw
             y_policy - the policy vector one-hot encoded indicating the next move the player current player chose
              in this position
             plys_to_end - array of how many plys to the end of the game for each position.
              This can be used to apply discounting
             phase_vector - array of the game phase of each position
    """

    fen_dic = {}  # A dictionary which maps the fen description to its number of occurrences
    x = []
    y_value = []
    y_policy = []
    plys_to_end = []  # save the number of plys until the end of the game for each position that was considered
    phase_vector = []  # save all phases that occurred during the game
<<<<<<< HEAD
    board = game.board()  # get the initial board state
    # update the y value accordingly
    if board.turn == chess.WHITE:
        y_init = 1
    else:
        y_init = -1
    if game.headers["Result"] == "0-1":
        y_init *= -1
    elif game.headers["Result"] == "1/2-1/2":
        y_init = 0
=======
>>>>>>> 09b5b5a2

    # Iterate through all moves (except the last one) and play them on a board.
    # you don't want to push the last move on the board because you had no movement policy to learn from in this case
    # The moves get pushed at the end of the for-loop and is only used in the next loop.
<<<<<<< HEAD
    # Therefore we can iterate over 'all' moves
=======
    # Therefore, we can iterate over 'all' moves
>>>>>>> 09b5b5a2
    for plys, move in enumerate(all_moves):
        board_occ = 0  # by default the positions hasn't occurred before
        fen = board.fen()
        # remove the halfmove counter & move counter from this fen to make repetitions possible
        fen = fen[: fen.find(" ") + 2]
        # save the board state to the fen dictionary
        if fen in list(fen_dic.keys()):
            board_occ = fen_dic[fen]
            fen_dic[fen] += 1
        else:
            fen_dic[fen] = 1  # create a new entry
        # we insert the move i (and not i+1), because the start is the empty board position
        next_move = all_moves[plys]

        # check if you need to export a mate_in_one_scenario
        if not mate_in_one or plys == len(all_moves) - 1:

            # if specified phase is not None
            # check if the current game phase is the phase the dataset is created for

            curr_phase = get_game_phase(board, phase_definition=main_config["phase_definition"])[4]

            if main_config["phase"] is None or curr_phase == main_config["phase"]:
                # build the last move vector by putting the most recent move on top followed by the remaining past moves
                last_moves = [None] * NB_LAST_MOVES
                if plys != 0:
                    last_moves[0:min(plys, NB_LAST_MOVES)] = all_moves[max(plys-NB_LAST_MOVES, 0):plys][::-1]

                # receive the board and the evaluation of the current position in plane representation
                # We don't want to store float values because the integer datatype is cheaper,
                #  that's why normalize is set to false
                x_cur = board_to_planes(board, board_occ, normalize=False, mode=main_config["mode"], last_moves=last_moves)

                # add the evaluation of 1 position to the list
                x.append(x_cur)
                y_value.append(y_init)
                # add the next move defined in policy vector notation to the policy list
                # the network always sees the board as if he's the white player, that's the move is mirrored fro black
                y_policy.append(move_to_policy(next_move, mirror_policy=mirror_policy(board)))
                plys_to_end.append(len(all_moves) - 1 - plys)

                phase_vector.append(curr_phase)

        y_init *= -1  # flip the y_init value after each move
        board.push(move)  # push the next move on the board

    # check if there has been any moves and stack the lists
    if x and y_value and y_policy:
        x = np.stack(x, axis=0)
        y_value = np.stack(y_value, axis=0)
        y_policy = np.stack(y_policy, axis=0)

<<<<<<< HEAD
    return x, y_value, y_policy, plys_to_end, phase_vector
=======
    return x, y_value, y_policy, plys_to_end, phase_vector


def get_planes_from_game(game, mate_in_one=False):
    """
    Returns all plane descriptions of a given game and their corresponding target values:
    - the game outcome (-1, 0, 1)
    - the next move which will be played in each position

    :param game: Game handle which is a python-chess object
    (e.g. mv_hist_len = 8 means that the current position and the 7 previous positions are exported)
    :param mate_in_one: Decide weather only to export the position before the last mate-in-one move
                        (this option is for evaluation and DEBUG purposes)
    :return: x - the position description of all moves in the game
             y_value - the target values of the scene description. Here the game outcome.
                  returns -1 if the current player lost, +1 if the current player won, 0 for draw
             y_policy - the policy vector one-hot encoded indicating the next move the player current player chose
              in this position
             plys_to_end - array of how many plys to the end of the game for each position.
              This can be used to apply discounting
             phase_vector - array of the game phase of each position
    """

    board = game.board()  # get the initial board state
    # update the y value accordingly
    if board.turn == chess.WHITE:
        y_init = 1
    else:
        y_init = -1
    if game.headers["Result"] == "0-1":
        y_init *= -1
    elif game.headers["Result"] == "1/2-1/2":
        y_init = 0

    all_moves = []  # Extract all moves first and save them into a list
    for move in game.main_line():
        all_moves.append(move)

    try:
        return get_planes_from_move_sequence(board, y_init, all_moves, mate_in_one)
    except Exception:
        print("game.headers:")
        print(game.headers)
        print("game", game)
>>>>>>> 09b5b5a2
<|MERGE_RESOLUTION|>--- conflicted
+++ resolved
@@ -96,28 +96,11 @@
     y_policy = []
     plys_to_end = []  # save the number of plys until the end of the game for each position that was considered
     phase_vector = []  # save all phases that occurred during the game
-<<<<<<< HEAD
-    board = game.board()  # get the initial board state
-    # update the y value accordingly
-    if board.turn == chess.WHITE:
-        y_init = 1
-    else:
-        y_init = -1
-    if game.headers["Result"] == "0-1":
-        y_init *= -1
-    elif game.headers["Result"] == "1/2-1/2":
-        y_init = 0
-=======
->>>>>>> 09b5b5a2
 
     # Iterate through all moves (except the last one) and play them on a board.
     # you don't want to push the last move on the board because you had no movement policy to learn from in this case
     # The moves get pushed at the end of the for-loop and is only used in the next loop.
-<<<<<<< HEAD
-    # Therefore we can iterate over 'all' moves
-=======
     # Therefore, we can iterate over 'all' moves
->>>>>>> 09b5b5a2
     for plys, move in enumerate(all_moves):
         board_occ = 0  # by default the positions hasn't occurred before
         fen = board.fen()
@@ -170,9 +153,6 @@
         y_value = np.stack(y_value, axis=0)
         y_policy = np.stack(y_policy, axis=0)
 
-<<<<<<< HEAD
-    return x, y_value, y_policy, plys_to_end, phase_vector
-=======
     return x, y_value, y_policy, plys_to_end, phase_vector
 
 
@@ -217,4 +197,3 @@
         print("game.headers:")
         print(game.headers)
         print("game", game)
->>>>>>> 09b5b5a2
