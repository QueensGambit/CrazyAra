--- conflicted
+++ resolved
@@ -51,10 +51,7 @@
         cmake --build ${{github.workspace}}/engine/build/xiangqi --config ${{env.BUILD_TYPE}}
         cmake --build ${{github.workspace}}/engine/build/stratego --config ${{env.BUILD_TYPE}}
         cmake --build ${{github.workspace}}/engine/build/hex --config ${{env.BUILD_TYPE}}
-<<<<<<< HEAD
-=======
 
->>>>>>> 95d8d5b8
     - name: Test
       working-directory: ${{github.workspace}}/engine
       # Execute tests defined by the CMake configuration.
@@ -64,4 +61,4 @@
         ./build/lichess/MultiAra
         ./build/xiangqi/XiangqiAra
         ./build/stratego/StrategoAra
-        ./build/stratego/OpenSpielAra+        ./build/hex/OpenSpielAra