/*
  CrazyAra, a deep learning chess variant engine
  Copyright (C) 2018       Johannes Czech, Moritz Willig, Alena Beyer
  Copyright (C) 2019-2020  Johannes Czech

  This program is free software: you can redistribute it and/or modify
  it under the terms of the GNU General Public License as published by
  the Free Software Foundation, either version 3 of the License, or
  (at your option) any later version.

  This program is distributed in the hope that it will be useful,
  but WITHOUT ANY WARRANTY; without even the implied warranty of
  MERCHANTABILITY or FITNESS FOR A PARTICULAR PURPOSE.  See the
  GNU General Public License for more details.

  You should have received a copy of the GNU General Public License
  along with this program.  If not, see <https://www.gnu.org/licenses/>.
*/

/*
 * @file: tests.cpp
 * Created on 18.07.2019
 * @author: queensgambit
 */

#include "tests.h"

#ifdef BUILD_TESTS
#include <iostream>
#include "catch_amalgamated.hpp"
using namespace Catch::literals;
using namespace std;
#include <string>
#ifndef MODE_STRATEGO
#if !defined(MODE_XIANGQI) && !defined(MODE_BOARDGAMES)
#ifdef SF_DEPENDENCY
#include "uci.h"
#endif
#include "uci/optionsuci.h"
#include "environments/chess_related/sfutil.h"
#include "thread.h"
#include "constants.h"
#include "environments/chess_related/inputrepresentation.h"
#include "legacyconstants.h"
#include "util/blazeutil.h"
#include "environments/chess_related/boardstate.h"
using namespace OptionsUCI;

#ifdef SF_DEPENDENCY
void init() {
    OptionsUCI::init(Options);
    Bitboards::init();
    Position::init();
    Bitbases::init();
}
#endif

struct PlaneStatistics {
    double sum;
    double maxNum;
    double key;
    size_t argMax;
    PlaneStatistics() :
        sum(0), maxNum(0), key(0), argMax(0) {}
};

PlaneStatistics get_stats_from_input_planes(const float* inputPlanes, uint nbValuesTotal)
{
    PlaneStatistics stats;
    for (uint i = 0; i < nbValuesTotal; ++i) {
        const float val = inputPlanes[i];
        stats.sum += val;
        if (inputPlanes[i] > stats.maxNum) {
            stats.maxNum = val;
            stats.argMax = i;
        }
        stats.key += i * val;
    }
    return stats;
}

PlaneStatistics get_planes_statistics(const StateObj& state, bool normalize, Version version=StateConstants::CURRENT_VERSION(), uint nbValuesTotal=StateConstants::NB_VALUES_TOTAL()) {
    vector<float> inputPlanes(nbValuesTotal);
    state.get_state_planes(normalize, inputPlanes.data(), version);
    return get_stats_from_input_planes(inputPlanes.data(), nbValuesTotal);
}

PlaneStatistics get_planes_statistics(const Board& pos, bool normalize, Version version=StateConstants::CURRENT_VERSION(), uint nbValuesTotal=StateConstants::NB_VALUES_TOTAL()) {
    vector<float> inputPlanes(nbValuesTotal);
    board_to_planes(&pos, pos.number_repetitions(), normalize, inputPlanes.data(), version);
    return get_stats_from_input_planes(inputPlanes.data(), nbValuesTotal);
}

void get_planes_statistics(const Board* pos, bool normalize, double& sum, double& maxNum, double& key, size_t& argMax) {
    PlaneStatistics stats = get_planes_statistics(*pos, normalize);
    sum = stats.sum;
    maxNum = stats.maxNum;
    key = stats.key;
    argMax = stats.argMax;
}

void apply_moves_to_board(const vector<string>& uciMoves, Board& pos, StateListPtr& states) {
    for (string uciMove : uciMoves) {
        Move m = UCI::to_move(pos, uciMove);
        states->emplace_back();
        pos.do_move(m, states->back());
    }
}

bool are_all_entries_true(const vector<string>& uciMoves, bool (*foo)(Square, Square)) {
    for (auto uciMove : uciMoves) {
        if (!foo(get_origin_square(uciMove), get_destination_square(uciMove))) {
            cerr << "uciMove: " << uciMove << " returned false!" << endl;
            return false;
        }
    }
    return true;
}


bool is_uci_move_legal(const BoardState& pos, const string& move, bool is960) {
    StateConstantsBoard scb;
    for (Action action : pos.legal_actions()) {
        if (scb.action_to_uci(action, is960) == move) {
            return true;
        }
    }
    return false;
}

bool legal_actions_equal_ucimoves(const BoardState& pos, const vector<string>& uciMoves, bool is960) {
    vector<string> compareMoves;
    StateConstantsBoard scb;
    for (Action action : pos.legal_actions()) {
        compareMoves.push_back(scb.action_to_uci(action, is960));
    }
    return std::is_permutation(uciMoves.begin(), uciMoves.end(), compareMoves.begin());
}

bool are_uci_moves_legal_bool(const BoardState& pos, const vector<string>& uciMoves, bool equals, bool is960) {
    for (string move : uciMoves) {
        if (is_uci_move_legal(pos, move, is960) != equals) {
            return false;
        }
    }
    return true;
}

Variant get_default_variant()
{
#ifndef MODE_CRAZYHOUSE
    return CHESS_VARIANT;
#else
    return CRAZYHOUSE_VARIANT;
#endif
}

TEST_CASE("En-passent moves") {
    vector<string> en_passent_moves = create_en_passent_moves();
    REQUIRE(are_all_entries_true(en_passent_moves, is_en_passent_candidate) == true);
}

#ifdef MODE_LICHESS
TEST_CASE("Anti-Chess StartFEN"){
    init();
    StateObj state;
    state.set(StateConstants::start_fen(ANTI_VARIANT), false, ANTI_VARIANT);
    PlaneStatistics stats = get_planes_statistics(state, false);

<<<<<<< HEAD
    Board pos;
    string token, cmd;
    auto uiThread = make_shared<Thread>(0);

    float *inputPlanes = new float[StateConstants::NB_VALUES_TOTAL()];

    StateInfo newState;
    pos.set(StartFENs[ANTI_VARIANT], false, ANTI_VARIANT, &newState, uiThread.get());
    board_to_planes(&pos, pos.number_repetitions(), false, inputPlanes);
    size_t sum = 0;
    float max_num = 0;
    int key = 0;
    for (size_t i = 0; i < 3000; ++i) {
        const float val = inputPlanes[i];
        sum += val;
        if (inputPlanes[i] > max_num) {
            max_num = val;
        }
        key += i * val;
    }
    //    REQUIRE(StateConstants::NB_VALUES_TOTAL() == 3008); // no last move planes
=======
//    REQUIRE(StateConstants::NB_VALUES_TOTAL() == 3008); // no last move planes
>>>>>>> 812d62d3
    REQUIRE(StateConstants::NB_VALUES_TOTAL() == 4032); // with last move planes
    REQUIRE(stats.maxNum == 1);
    REQUIRE(stats.sum == 224);
    REQUIRE(stats.key == 417296);
}
#endif

TEST_CASE("PGN_Move_Ambiguity"){
    init();
    Board pos;
    auto uiThread = make_shared<Thread>(0);
    StateInfo newState;

    pos.set("r1bq1rk1/ppppbppp/2n2n2/4p3/4P3/1N1P1N2/PPP2PPP/R1BQKB1R w KQ - 5 6", false,
            get_default_variant(), &newState, uiThread.get());
    string uci_move = "f3d2";
    Move move = UCI::to_move(pos, uci_move);

    vector<Action> legalMoves;
    // generate legal moves
    for (const ExtMove& move : MoveList<LEGAL>(pos)) {
        legalMoves.push_back(Action(move.move));
    }
    bool isRankAmbigious;
    bool isFileAmbigious;
    bool isAmbigious = is_pgn_move_ambiguous(move, pos, legalMoves, isFileAmbigious, isRankAmbigious);

    REQUIRE(isRankAmbigious == true);
    REQUIRE(isFileAmbigious == false);
    REQUIRE(isAmbigious == true);
}

TEST_CASE("Draw_by_insufficient_material"){
    init();
    Board pos;
    auto uiThread = make_shared<Thread>(0);
    StateInfo newState;

    // ~~~~~~~~~~~~~~~~~~~~~~~~~~~~~~~~~~~~~~~~~~~~~~~~~~~~~~~~~~~~~~~~~~~~~~~~~~~~~~~~~~~~~~~~~~~~~~~~~~
    // positive cases
    // ~~~~~~~~~~~~~~~~~~~~~~~~~~~~~~~~~~~~~~~~~~~~~~~~~~~~~~~~~~~~~~~~~~~~~~~~~~~~~~~~~~~~~~~~~~~~~~~~~~
    // 1) K v K
    pos.set("8/8/2k5/8/8/4K3/8/8 w - - 0 1", false, CHESS_VARIANT, &newState, uiThread.get());
    REQUIRE(pos.draw_by_insufficient_material() == true);
    // 2) KB vs K
    pos.set("8/8/2k5/8/5B2/4K3/8/8 w - - 0 1", false, CHESS_VARIANT, &newState, uiThread.get());
    REQUIRE(pos.draw_by_insufficient_material() == true);
    // 3) KN vs K
    pos.set("8/8/2k5/8/5N2/4K3/8/8 w - - 0 1", false, CHESS_VARIANT, &newState, uiThread.get());
    REQUIRE(pos.draw_by_insufficient_material() == true);
    // 4) KNN vs K
    pos.set("8/8/2k5/8/8/3NKN2/8/8 w - - 0 1", false, CHESS_VARIANT, &newState, uiThread.get());
    REQUIRE(pos.draw_by_insufficient_material() == true);

    // ~~~~~~~~~~~~~~~~~~~~~~~~~~~~~~~~~~~~~~~~~~~~~~~~~~~~~~~~~~~~~~~~~~~~~~~~~~~~~~~~~~~~~~~~~~~~~~~~~~
    // negative cases
    // ~~~~~~~~~~~~~~~~~~~~~~~~~~~~~~~~~~~~~~~~~~~~~~~~~~~~~~~~~~~~~~~~~~~~~~~~~~~~~~~~~~~~~~~~~~~~~~~~~~
    pos.set("kn6/8/NK6/8/8/8/8/8 w - - 0 2", false, CHESS_VARIANT, &newState, uiThread.get());
    REQUIRE(pos.draw_by_insufficient_material() == false);
    pos.set("rnbqkb1r/pp2pppp/3p1n2/8/3NP3/8/PPP2PPP/RNBQKB1R w KQkq - 1 5",
            false, CHESS_VARIANT, &newState, uiThread.get());
    REQUIRE(pos.draw_by_insufficient_material() == false);

#ifdef MODE_LICHESS
    // 1) K v K
    pos.set("8/8/2k5/8/8/4K3/8/8 w - - 0 1", false, KOTH_VARIANT, &newState, uiThread.get());
    REQUIRE(pos.draw_by_insufficient_material() == false);
    // 2) KB vs K
    pos.set("8/8/2k5/8/5B2/4K3/8/8 w - - 0 1", false, RACE_VARIANT, &newState, uiThread.get());
    REQUIRE(pos.draw_by_insufficient_material() == false);
    // 3) KN vs K
    pos.set("8/8/2k5/8/5N2/4K3/8/8 w - - 0 1", false, ANTI_VARIANT, &newState, uiThread.get());
    REQUIRE(pos.draw_by_insufficient_material() == false);
    // 4) KNN vs K
    pos.set("8/8/2k5/8/8/3NKN2/8/8 w - - 0 1", false, HORDE_VARIANT, &newState, uiThread.get());
    REQUIRE(pos.draw_by_insufficient_material() == false);
    // 5) Horde -> P vs k
    pos.set("8/8/3k4/8/4P3/8/8/8 w - - 0 1", false, HORDE_VARIANT, &newState, uiThread.get());
    REQUIRE(pos.draw_by_insufficient_material() == false);
#endif
}

#ifdef MODE_LICHESS
TEST_CASE("Racing Kings No Mirror Test, Input Representation Version 2"){

    // initial position
    BoardState state;
    state.init(RACE_VARIANT, false);
    PlaneStatistics stats;
    stats = get_planes_statistics(state, false);
    REQUIRE(stats.sum == 208);
    REQUIRE(stats.argMax == 68);
    REQUIRE(stats.maxNum == 1);
    REQUIRE(stats.key == 425624);

    // black to move
    state.set("8/8/8/8/8/6K1/krbnNBR1/qrbnNBRQ b - - 1 1", false, RACE_VARIANT);
    stats = get_planes_statistics(state, false);
    REQUIRE(stats.sum == 208);
    REQUIRE(stats.argMax == 67);
    REQUIRE(stats.maxNum == 1);
    REQUIRE(stats.key == 450207);

    // last moves
    state.init(RACE_VARIANT, false);
    apply_given_moves(state, {"h2g3"});
    stats = get_planes_statistics(state, false);
    REQUIRE(stats.sum == 210);
    REQUIRE(stats.argMax == 67);
    REQUIRE(stats.maxNum == 1);
    REQUIRE(stats.key == 456324);
}
#endif

#ifdef MODE_CHESS
#if VERSION == 1
TEST_CASE("Chess_Input_Planes Version 1"){
    init();
    Board pos;
    auto uiThread = make_shared<Thread>(0);

    // TEST BOARD POSITION I:
    StateListPtr states = StateListPtr(new std::deque<StateInfo>(1));
    pos.set(StartFENs[CHESS_VARIANT], false, CHESS_VARIANT, &states->back(), uiThread.get());

    // these move correspond lead to: "r1bqkb1r/pppp1Qpp/2n2n2/4p3/2B1P3/8/PPPP1PPP/RNB1K1NR b KQkq - 0 4"
    vector<string> uciMoves = {"e2e4", "e7e5", "d1h5", "b8c6", "f1c4", "g8f6", "h5f7"};
    apply_moves_to_board(uciMoves, pos, states);

    double sum, maxNum, key;
    size_t argMax;
    get_planes_statistics(&pos, false, sum, maxNum, key, argMax);

    REQUIRE(StateConstants::NB_VALUES_TOTAL() == 39*64);
    REQUIRE(maxNum == 4);
    REQUIRE(argMax == 1024);
    REQUIRE(sum == 557);
    REQUIRE(key == 617997);

    get_planes_statistics(&pos, true, sum, maxNum, key, argMax);
    REQUIRE(maxNum > 0.99);
    REQUIRE(maxNum < 1.01);
    REQUIRE(sum > 301.512);
    REQUIRE(sum < 301.513);
    REQUIRE(key > 348329.41);
    REQUIRE(key < 348329.42);

    // TEST BOARD POSITION II (more than 8 moves, white is checkmated):
    // 'r1bqkb1r/pp1ppppp/5n2/2p5/2P1P3/2Nn2P1/PP1PNP1P/R1BQKB1R w KQkq - 1 6'
    vector<string> uciMoves2 = {"e2e4","c7c5","c2c4","b8c6","g1e2","g8f6","b1c3","c6b4","g2g3","b4d3"};
    StateListPtr states2 = StateListPtr(new std::deque<StateInfo>(1));
    Board pos2;
    pos2.set(StartFENs[CHESS_VARIANT], false, CHESS_VARIANT, &states2->back(), uiThread.get());
    apply_moves_to_board(uciMoves2, pos2, states2);

    get_planes_statistics(&pos2, false, sum, maxNum, key, argMax);
    REQUIRE(maxNum == 6);
    REQUIRE(argMax == 1024);
    REQUIRE(sum == 816);
    REQUIRE(key == 909458);
}
#else  // Version == 2 || Version == 3.0
TEST_CASE("Chess_Input_Planes Version 2.7, 2.8, 3.0"){
    init();
    BoardState state;
    PlaneStatistics stats;

    // Start Pos: normalize=false
    state.init(get_default_variant(), false);
    stats = get_planes_statistics(state, false);
#if VERSION == 2
#if SUB_VERSION == 8
    REQUIRE(stats.sum == 2592);
    REQUIRE(stats.argMax == 2048);
    REQUIRE(stats.maxNum == 20);
    REQUIRE(stats.key == 5129584);
#else  // SUB_VERSION == 7
    REQUIRE(stats.sum == 1632);
    REQUIRE(stats.argMax == 2048);
    REQUIRE(stats.maxNum == 20);
    REQUIRE(stats.key == 3006288);
#endif
#endif
#if VERSION == 3
    REQUIRE(stats.sum == 1312);
    REQUIRE(stats.argMax == 3008);
    REQUIRE(stats.maxNum == 8);
    REQUIRE(stats.key == 3430384);
#endif

    // Start Pos: normalize=true
    state.init(get_default_variant(), false);
    stats = get_planes_statistics(state, true);
#if VERSION == 2
#if SUB_VERSION == 8
    REQUIRE(stats.sum == 492);
    REQUIRE(stats.argMax == 8);
    REQUIRE(stats.maxNum == 1);
    REQUIRE(stats.key == 651530);
#else
    REQUIRE(stats.sum == 372);
    REQUIRE(stats.argMax == 8);
    REQUIRE(stats.maxNum == 1);
    REQUIRE(stats.key == 386118);
#endif
#endif
#if VERSION == 3
    REQUIRE(stats.sum == 472);
    REQUIRE(stats.argMax == 8);
    REQUIRE(stats.maxNum == 1);
    REQUIRE(stats.key == 819860);
#endif

    // Checking test: normalize=false
    state.set("rnbqk1nr/pppp1ppp/8/4p3/1b1PP3/8/PPP2PPP/RNBQKBNR w KQkq - 1 3", false, get_default_variant());
    stats = get_planes_statistics(state, false);
#if VERSION == 2
#if SUB_VERSION == 8
    REQUIRE(stats.sum == 1697);
    REQUIRE(stats.argMax == 2112);
    REQUIRE(stats.maxNum == 8);
    REQUIRE(stats.key == 3268193);
#else
    REQUIRE(stats.sum == 737);
    REQUIRE(stats.argMax == 2048);
    REQUIRE(stats.maxNum == 6);
    REQUIRE(stats.key == 1144897);
#endif
#endif
#if VERSION == 3
    REQUIRE(stats.sum == 1377);
    REQUIRE(stats.argMax == 3008);
    REQUIRE(stats.maxNum == 8);
    REQUIRE(stats.key == 3513153);
#endif

    // last moves
    state.init(get_default_variant(), false);
    apply_given_moves(state, {"e2e4", "c7c5"});
    stats = get_planes_statistics(state, false);
#if VERSION == 2
#if SUB_VERSION == 8
    REQUIRE(stats.sum == 3234);
    REQUIRE(stats.argMax == 2048);
    REQUIRE(stats.maxNum == 30);
    REQUIRE(stats.key == 6462788.0);
#else
    REQUIRE(stats.sum == 2274);
    REQUIRE(stats.argMax == 2048);
    REQUIRE(stats.maxNum == 30);
    REQUIRE(stats.key == 4339492.0);
#endif
#endif
#if VERSION == 3
    REQUIRE(stats.sum == 1316);
    REQUIRE(stats.argMax == 3008);
    REQUIRE(stats.maxNum == 8);
    REQUIRE(stats.key == 3436012);
#endif

    // Checking move test: normalize=true
    state.set("r1br2k1/p4ppp/2p2n2/Q1b1p3/8/NP3N1P/P1P1BPP1/R1B1K2R b KQ - 0 12", false, get_default_variant());
    stats = get_planes_statistics(state, true);
#if VERSION == 2
#if SUB_VERSION == 8
    REQUIRE(stats.sum == 329);
    REQUIRE(stats.argMax == 8);
    REQUIRE(stats.maxNum == 1);
    REQUIRE(stats.key == 481472);
#else
    REQUIRE(stats.sum == 241);
    REQUIRE(stats.argMax == 8);
    REQUIRE(stats.maxNum == 1);
    REQUIRE(stats.key == 287212);
#endif
#endif
#if VERSION == 3
    REQUIRE(stats.sum == 284);
    REQUIRE(stats.argMax == 8);
    REQUIRE(stats.maxNum == 1);
    REQUIRE(stats.key == 529254);
#endif

    // en-passant test: normalize=false
    state.init(get_default_variant(), false);
    apply_given_moves(state, {"e2e4", "c7c5", "d2d3", "a7a6", "e4e5", "d7d5"});
    stats = get_planes_statistics(state, false);
#if VERSION == 2
#if SUB_VERSION == 8
    REQUIRE(stats.sum == 3491);
    REQUIRE(stats.argMax == 2048);
    REQUIRE(stats.maxNum == 34);
    REQUIRE(stats.key == 6995937.0);
#else
    REQUIRE(stats.sum == 2531);
    REQUIRE(stats.argMax == 2048);
    REQUIRE(stats.maxNum == 34);
    REQUIRE(stats.key == 4872641.0);
#endif
#endif
#if VERSION == 3
    REQUIRE(stats.sum == 1325);
    REQUIRE(stats.argMax == 3008);
    REQUIRE(stats.maxNum == 8);
    REQUIRE(stats.key == 3451283);
#endif

    // en-passant test + check moves test: normalize=true
    state.init(get_default_variant(), false);
    string uciMove;
    apply_given_moves(state, {"e2e4", "c7c5", "e4e5", "d7d5"});
    stats = get_planes_statistics(state, false);
#if VERSION == 2
#if SUB_VERSION == 8
    REQUIRE(stats.sum == 3301);
    REQUIRE(stats.argMax == 2048);
    REQUIRE(stats.maxNum == 31);
    REQUIRE(stats.key == 6600615.0);
#else
    REQUIRE(stats.sum == 2341);
    REQUIRE(stats.argMax == 2048);
    REQUIRE(stats.maxNum == 31);
    REQUIRE(stats.key == 4477319.0);
#endif
#endif
#if VERSION == 3
    REQUIRE(stats.sum == 1321);
    REQUIRE(stats.argMax == 3008);
    REQUIRE(stats.maxNum == 8);
    REQUIRE(stats.key == 3443613);
#endif

    // material difference
    state.set("r3k1nr/pbp4p/p2p2pb/4P3/3P4/N2q1n2/PPP2PPP/5K1R w kq - 0 14", false, get_default_variant());
    stats = get_planes_statistics(state, false);
#if VERSION == 2
#if SUB_VERSION == 8
    REQUIRE(stats.sum == 723);
    REQUIRE(stats.argMax == 2112);
    REQUIRE(stats.maxNum == 8);
    REQUIRE(stats.key == 1404265.0);
#else
    REQUIRE(stats.sum == 83);
    REQUIRE(stats.argMax == 1472);
    REQUIRE(stats.maxNum == 2);
    REQUIRE(stats.key == 16041.0);
#endif
#endif
#if VERSION == 3
    REQUIRE(stats.sum == 659);
    REQUIRE(stats.argMax == 3008);
    REQUIRE(stats.maxNum == 8);
    REQUIRE(stats.key == 1715209);
#endif

    // castle-rights & no-progress counter
    state.set("2kr3r/pbqp1ppp/2n2n2/4b3/4P3/2NPB3/PPP1QPPP/R4RK1 b - - 4 11", false, get_default_variant());
    stats = get_planes_statistics(state, true);
#if VERSION == 2
#if SUB_VERSION == 8
    REQUIRE(stats.sum == 214);
    REQUIRE(stats.argMax == 8);
    REQUIRE(stats.maxNum == 1);
    REQUIRE(stats.key == 377604.0);
#else
    REQUIRE(stats.sum == 118);
    REQUIRE(stats.argMax == 8);
    REQUIRE(stats.maxNum == 1);
    REQUIRE(stats.key == 163636.0);
#endif
#endif
#if VERSION == 3
    REQUIRE_THAT(stats.sum, Catch::Matchers::WithinRel(179.12, 0.001));
    REQUIRE(stats.argMax == 8);
    REQUIRE(stats.maxNum == 1);
    REQUIRE_THAT(stats.key, Catch::Matchers::WithinRel(442487.2, 0.001));
#endif
}
#endif

TEST_CASE("6-Men WDL"){
    init();
    if (string(Options["SyzygyPath"]).empty() || string(Options["SyzygyPath"]) == "<empty>") {
        cout << "warning: No tablebases found -> skipped test for 6-Men WDL" << endl;
    }
    else {
        // Blunder by ClassicAra in https://tcec-chess.com/#div=q43t&game=293&season=21
        Tablebases::init(UCI::variant_from_name(Options["UCI_Variant"]), Options["SyzygyPath"]);
        StateObj state;
        state.set("8/1K2k3/8/4P3/R3r3/P7/8/8 b - - 0 55", false, get_default_variant());
        Tablebase::ProbeState probeState;
        Tablebase::WDLScore wdl = state.check_for_tablebase_wdl(probeState);
        REQUIRE(probeState != Tablebase::ProbeState::FAIL);
        REQUIRE(wdl == Tablebase::WDLScore::WDLWin);
    }
}
#endif

TEST_CASE("LABELS length"){
    StateConstants::init(true);
    REQUIRE(OutputRepresentation::LABELS.size() == size_t(StateConstants::NB_LABELS()));
    REQUIRE(OutputRepresentation::LABELS_MIRRORED.size() == size_t(StateConstants::NB_LABELS()));
}

TEST_CASE("LABELS equality"){
    for (int idx = 0; idx < StateConstants::NB_LABELS(); ++idx) {
        REQUIRE(OutputRepresentation::LABELS[idx] == legacy_constants::LABELS[idx]);
    }
}

#if VERSION == 1
TEST_CASE("Board representation constants"){
    REQUIRE(StateConstants::BOARD_WIDTH() == legacy_constants::BOARD_WIDTH);
    REQUIRE(StateConstants::BOARD_HEIGHT() == legacy_constants::BOARD_HEIGHT);
    REQUIRE(StateConstants::NB_PLAYERS() == legacy_constants::NB_PLAYERS);
    REQUIRE(StateConstants::NB_CHANNELS_TOTAL() == legacy_constants::NB_CHANNELS_TOTAL);
    REQUIRE(StateConstants::NB_CHANNELS_CONST() == legacy_constants::NB_CHANNELS_CONST);
    REQUIRE(StateConstants::NB_CHANNELS_POLICY_MAP() == legacy_constants::NB_CHANNELS_POLICY_MAP);
    REQUIRE(StateConstants::NB_CHANNELS_HISTORY() == legacy_constants::NB_CHANNELS_HISTORY);
    REQUIRE(StateConstants::NB_VALUES_TOTAL() == legacy_constants::NB_VALUES_TOTAL);
    REQUIRE(StateConstants::NB_PIECE_TYPES() == legacy_constants::NB_PIECE_TYPES);
    REQUIRE(StateConstants::MAX_NB_NO_PROGRESS() == legacy_constants::MAX_NB_NO_PROGRESS);
    REQUIRE(StateConstants::MAX_NB_PRISONERS() == legacy_constants::MAX_NB_PRISONERS);
    REQUIRE(StateConstants::NB_CHANNELS_VARIANTS() == legacy_constants::NB_CHANNELS_VARIANTS);
    REQUIRE(StateConstants::MAX_FULL_MOVE_COUNTER() == legacy_constants::MAX_FULL_MOVE_COUNTER);
}
#endif

TEST_CASE("3-fold Repetition"){
    init();
    // Blunder by ClassicAra in https://tcec-chess.com/#div=l4&game=100&season=21
    StateObj state;
    state.set("1rr3k1/1pp2ppp/p1n5/P2p1b2/3Pn3/R3PNP1/1P3PBP/2R1B1K1 b - - 4 17", false, get_default_variant());
    string moveB0 = "e4d6";
    string moveW1 = "f3h4";
    string moveB1 = "f5e6";
    string moveW2 = "h4f3";
    string moveB2 = "e6f5";
    vector<string> moves = {moveB0, moveW1, moveB1, moveW2, moveB2, moveW1, moveB1, moveW2};
    float customTerminalValue;
    TerminalType terminal;
    for (string move : moves) {
        state.do_action(state.uci_to_action(move));
        terminal = state.is_terminal(state.legal_actions().size(), customTerminalValue);
        REQUIRE(terminal == TERMINAL_NONE);
    }
    state.do_action(state.uci_to_action(moveB2));
    terminal = state.is_terminal(state.legal_actions().size(), customTerminalValue);
    REQUIRE(terminal == TERMINAL_DRAW);
}

// ==========================================================================================================
// ||                                      Blaze-Util Tests                                                ||
// ==========================================================================================================

TEST_CASE("Blaze: first_and_second_max()"){
    DynamicVector<float> list = {3, 42, 1, 3, 99, 8, 7};
    float firstMax;
    float secondMax;
    size_t firstArg;
    size_t secondArg;
    first_and_second_max(list, list.size(), firstMax, secondMax, firstArg, secondArg);

    REQUIRE(firstMax == 99);
    REQUIRE(secondMax == 42);
    REQUIRE(firstArg == 4);
    REQUIRE(secondArg == 1);

    DynamicVector<float> list2 = {99, 3, 1, 3, 42, 8, 7};
    first_and_second_max(list2, list2.size(), firstMax, secondMax, firstArg, secondArg);

    REQUIRE(firstMax == 99);
    REQUIRE(secondMax == 42);
    REQUIRE(firstArg == 0);
    REQUIRE(secondArg == 4);
}

// ==========================================================================================================
// ||                                   State Environment Tests                                            ||
// ==========================================================================================================

GameInfo apply_random_moves(StateObj& state, uint movesToApply) {
    GameInfo gameInfo;
    while (gameInfo.nbAppliedMoves < movesToApply) {
        REQUIRE(state.steps_from_null() == gameInfo.nbAppliedMoves);
        vector<Action> actions = state.legal_actions();
        float dummy;
        if (state.is_terminal(actions.size(), dummy) != TERMINAL_NONE)  {
            gameInfo.reachedTerminal = true;
            return gameInfo;
        }
        const Action randomAction = actions[random() % actions.size()];
        state.do_action(randomAction);
        ++gameInfo.nbAppliedMoves;
    }
    return gameInfo;
}

void apply_given_moves(StateObj& state, const std::vector<string>& uciMoves) {
    for (string uciMove: uciMoves) {
        state.do_action(state.uci_to_action(uciMove));
    }
}

TEST_CASE("State: steps_from_null()"){
    srand(42);
    StateObj state;
    state.init(get_default_variant(), false);
    REQUIRE(state.steps_from_null() == 0);
    const uint movesToApply = 42;
    apply_random_moves(state, movesToApply);
    REQUIRE(state.steps_from_null() == movesToApply);
}

TEST_CASE("State: Reach terminal state"){
    srand(543);
    StateObj state;
    state.init(get_default_variant(), false);
    const uint movesToApply = 10000;
    GameInfo gameInfo = apply_random_moves(state, movesToApply);
    REQUIRE(gameInfo.reachedTerminal == true);
}

TEST_CASE("State: check_result()"){
    srand(1048);
    // check if we reach a terminal state when choosing random moves
    StateObj state;
    state.init(0, false);
    const uint movesToApply = 10000;
    apply_random_moves(state, movesToApply);
    const Result result = state.check_result();
    REQUIRE(result != NO_RESULT);
    float dummy;
    const TerminalType terminalType = state.is_terminal(state.legal_actions().size(), dummy);
    switch(terminalType) {
    case TERMINAL_DRAW:
        REQUIRE(result == DRAWN);
        break;
    case TERMINAL_WIN:
        if (state.side_to_move() == FIRST_PLAYER_IDX) {
            REQUIRE(result == WHITE_WIN);
        } else {
            REQUIRE(result == BLACK_WIN);
        }
        break;
    case TERMINAL_LOSS:
        if (state.side_to_move() == FIRST_PLAYER_IDX) {
            REQUIRE(result == BLACK_WIN);
        } else {
            REQUIRE(result == WHITE_WIN);
        }
        break;
    case TERMINAL_NONE:
        REQUIRE(false);
        break;
    case TERMINAL_CUSTOM:
        // Custom behaviour
        break;
    }
}

TEST_CASE("State: clone()"){
    srand(543);
    StateObj state;
    state.init(0, false);
    const uint movesToApply = 7;
    apply_random_moves(state, movesToApply);
    unique_ptr<StateObj> state2 = unique_ptr<StateObj>(state.clone());
    REQUIRE(state2->fen() == state.fen());
}
#elif defined(MODE_XIANGQI) || defined(MODE_BOARDGAMES)
#include "piece.h"
#include "thread.h"
#include "uci.h"
#include "uci/optionsuci.h"
#include "variant.h"
#include "environments/fairy_state/fairyboard.h"
#include "environments/fairy_state/fairystate.h"
#include "environments/fairy_state/fairyutil.h"
#include "environments/fairy_state/fairyinputrepresentation.h"


void init() {
    pieceMap.init();
    variants.init();
    OptionsUCI::init(Options);
    UCI::init(Options);
    Bitboards::init();
    Position::init();
    Bitbases::init();
    Search::init();
    Tablebases::init("");
}

void get_planes_statistics(const FairyBoard* pos, bool normalize, double& sum, double& maxNum, double& key, size_t& argMax) {
    float inputPlanes[StateConstantsFairy::NB_VALUES_TOTAL()];
    board_to_planes(pos, normalize, inputPlanes);
    sum = 0;
    maxNum = 0;
    key = 0;
    argMax = 0;
    for (unsigned int i = 0; i < StateConstantsFairy::NB_VALUES_TOTAL(); ++i) {
        const float val = inputPlanes[i];
        sum += val;
        if (val > maxNum) {
            maxNum = val;
            argMax = i;
        }
        key += i * val;
    }
}

void apply_moves_to_board(const vector<string>& uciMoves, FairyBoard& pos, StateListPtr& states) {
    for (string uciMove : uciMoves) {
        Move m = UCI::to_move(pos, uciMove);
        states->emplace_back();
        pos.do_move(m, states->back());
    }
}

void apply_move_to_board(string uciMove, FairyBoard& pos, StateListPtr& states) {
    Move m = UCI::to_move(pos, uciMove);
    states->emplace_back();
    pos.do_move(m, states->back());
}
#endif // MODE_XIANGQI || MODE_BOARDGAMES

#ifdef MODE_BOARDGAMES
TEST_CASE("Board_Games_Input_Planes") {
    init();
    FairyBoard pos;
    StateListPtr states = StateListPtr(new std::deque<StateInfo>(1));

    auto uiThread = make_shared<Thread>(0);

    const Variant *breakthroughVariant = variants.find("breakthrough")->second;
    string startFen = breakthroughVariant->startFen;
    pos.set(breakthroughVariant, startFen, false, &states->back(), uiThread.get(), false);

    // starting position test
    double sum, maxNum, key;
    size_t argMax;
    get_planes_statistics(&pos, false, sum, maxNum, key, argMax);
    REQUIRE(sum == 96);
    REQUIRE(maxNum == 1);
    REQUIRE(key == 12240);
    REQUIRE(argMax == 0);
    REQUIRE(pos.fen() == string("pppppppp/pppppppp/8/8/8/8/PPPPPPPP/PPPPPPPP w - - 0 1"));
}
#endif

#ifdef MODE_XIANGQI
TEST_CASE("Xiangqi_Input_Planes") {
    init();
    FairyBoard pos;
    StateInfo newState;
    StateListPtr states = StateListPtr(new std::deque<StateInfo>(1));

    auto uiThread = make_shared<Thread>(0);

    const Variant *xiangqiVariant = variants.find("xiangqi")->second;
    string startFen = xiangqiVariant->startFen;
    pos.set(xiangqiVariant, startFen, false, &states->back(), uiThread.get(), false);

    // starting position test
    double sum, maxNum, key;
    size_t argMax;
    get_planes_statistics(&pos, false, sum, maxNum, key, argMax);
    REQUIRE(sum == 122);
    REQUIRE(maxNum == 1);
    REQUIRE(key == 236909);
    REQUIRE(argMax == 85);
    REQUIRE(pos.fen() == startFen);

    string uciMove = "c4c5";
    apply_move_to_board(uciMove, pos, states);
    get_planes_statistics(&pos, false, sum, maxNum, key, argMax);
    REQUIRE(sum == 32);
    REQUIRE(maxNum == 1);
    REQUIRE(key == 22313);
    REQUIRE(argMax == 85);
    REQUIRE(pos.fen() == "rnbakabnr/9/1c5c1/p1p1p1p1p/9/2P6/P3P1P1P/1C5C1/9/RNBAKABNR b - - 1 1");

    uciMove = "g7g6";
    apply_move_to_board(uciMove, pos, states);
    get_planes_statistics(&pos, false, sum, maxNum, key, argMax);
    REQUIRE(sum == 212);
    REQUIRE(maxNum == 1);
    REQUIRE(key == 459614);
    REQUIRE(argMax == 85);
    REQUIRE(pos.fen() == "rnbakabnr/9/1c5c1/p1p1p3p/6p2/2P6/P3P1P1P/1C5C1/9/RNBAKABNR w - - 2 2");

    uciMove = "h3g3";
    apply_move_to_board(uciMove, pos, states);
    get_planes_statistics(&pos, false, sum, maxNum, key, argMax);
    REQUIRE(sum == 122);
    REQUIRE(maxNum == 1);
    REQUIRE(key == 245008);
    REQUIRE(argMax == 85);
    REQUIRE(pos.fen() == "rnbakabnr/9/1c5c1/p1p1p3p/6p2/2P6/P3P1P1P/1C4C2/9/RNBAKABNR b - - 3 2");

    uciMove = "c10e8";
    apply_move_to_board(uciMove, pos, states);
    get_planes_statistics(&pos, false, sum, maxNum, key, argMax);
    REQUIRE(sum == 302);
    REQUIRE(maxNum == 2);
    REQUIRE(key == 682338);
    REQUIRE(argMax == 2430);
    REQUIRE(pos.fen() == "rn1akabnr/9/1c2b2c1/p1p1p3p/6p2/2P6/P3P1P1P/1C4C2/9/RNBAKABNR w - - 4 3");

    uciMove = "h1i3";
    apply_move_to_board(uciMove, pos, states);
    get_planes_statistics(&pos, false, sum, maxNum, key, argMax);
    REQUIRE(sum == 212);
    REQUIRE(maxNum == 2);
    REQUIRE(key == 467716);
    REQUIRE(argMax == 2430);
    REQUIRE(pos.fen() == "rn1akabnr/9/1c2b2c1/p1p1p3p/6p2/2P6/P3P1P1P/1C4C1N/9/RNBAKAB1R b - - 5 3");

    uciMove = "h10g8";
    apply_move_to_board(uciMove, pos, states);
    get_planes_statistics(&pos, false, sum, maxNum, key, argMax);
    REQUIRE(sum == 392);
    REQUIRE(maxNum == 3);
    REQUIRE(key == 905043);
    REQUIRE(argMax == 2430);
    REQUIRE(pos.fen() == "rn1akab1r/9/1c2b1nc1/p1p1p3p/6p2/2P6/P3P1P1P/1C4C1N/9/RNBAKAB1R w - - 6 4");

    uciMove = "i1h1";
    apply_move_to_board(uciMove, pos, states);
    get_planes_statistics(&pos, false, sum, maxNum, key, argMax);
    REQUIRE(sum == 302);
    REQUIRE(maxNum == 3);
    REQUIRE(key == 690401);
    REQUIRE(argMax == 2430);
    REQUIRE(pos.fen() == "rn1akab1r/9/1c2b1nc1/p1p1p3p/6p2/2P6/P3P1P1P/1C4C1N/9/RNBAKABR1 b - - 7 4");

    uciMove = "i10h10";
    apply_move_to_board(uciMove, pos, states);
    get_planes_statistics(&pos, false, sum, maxNum, key, argMax);
    REQUIRE(sum == 482);
    REQUIRE(maxNum == 4);
    REQUIRE(key == 1127746);
    REQUIRE(argMax == 2430);
    REQUIRE(pos.fen() == "rn1akabr1/9/1c2b1nc1/p1p1p3p/6p2/2P6/P3P1P1P/1C4C1N/9/RNBAKABR1 w - - 8 5");

    uciMove = "b3e3";
    apply_move_to_board(uciMove, pos, states);
    get_planes_statistics(&pos, false, sum, maxNum, key, argMax);
    REQUIRE(sum == 392);
    REQUIRE(maxNum == 4);
    REQUIRE(key == 913108);
    REQUIRE(argMax == 2430);
    REQUIRE(pos.fen() == "rn1akabr1/9/1c2b1nc1/p1p1p3p/6p2/2P6/P3P1P1P/4C1C1N/9/RNBAKABR1 b - - 9 5");

    uciMove = "h8h4";
    apply_move_to_board(uciMove, pos, states);
    get_planes_statistics(&pos, false, sum, maxNum, key, argMax);
    REQUIRE(sum == 572);
    REQUIRE(maxNum == 5);
    REQUIRE(key == 1350490);
    REQUIRE(argMax == 2430);
    REQUIRE(pos.fen() == "rn1akabr1/9/1c2b1n2/p1p1p3p/6p2/2P6/P3P1PcP/4C1C1N/9/RNBAKABR1 w - - 10 6");

    uciMove = "b1c3";
    apply_move_to_board(uciMove, pos, states);
    get_planes_statistics(&pos, false, sum, maxNum, key, argMax);
    REQUIRE(sum == 482);
    REQUIRE(maxNum == 5);
    REQUIRE(key == 1135796);
    REQUIRE(argMax == 2430);
    REQUIRE(pos.fen() == "rn1akabr1/9/1c2b1n2/p1p1p3p/6p2/2P6/P3P1PcP/2N1C1C1N/9/R1BAKABR1 b - - 11 6");

    uciMove = "b10d9";
    apply_move_to_board(uciMove, pos, states);
    get_planes_statistics(&pos, false, sum, maxNum, key, argMax);
    REQUIRE(sum == 662);
    REQUIRE(maxNum == 6);
    REQUIRE(key == 1573189);
    REQUIRE(argMax == 2430);
    REQUIRE(pos.fen() == "r2akabr1/3n5/1c2b1n2/p1p1p3p/6p2/2P6/P3P1PcP/2N1C1C1N/9/R1BAKABR1 w - - 12 7");

    uciMove = "a1a2";
    apply_move_to_board(uciMove, pos, states);
    get_planes_statistics(&pos, false, sum, maxNum, key, argMax);
    REQUIRE(sum == 572);
    REQUIRE(maxNum == 6);
    REQUIRE(key == 1358503);
    REQUIRE(argMax == 2430);
    REQUIRE(pos.fen() == "r2akabr1/3n5/1c2b1n2/p1p1p3p/6p2/2P6/P3P1PcP/2N1C1C1N/R8/2BAKABR1 b - - 13 7");

    uciMove = "d10e9";
    apply_move_to_board(uciMove, pos, states);
    get_planes_statistics(&pos, false, sum, maxNum, key, argMax);
    REQUIRE(sum == 752);
    REQUIRE(maxNum == 7);
    REQUIRE(key == 1795895);
    REQUIRE(argMax == 2430);
    REQUIRE(pos.fen() == "r3kabr1/3na4/1c2b1n2/p1p1p3p/6p2/2P6/P3P1PcP/2N1C1C1N/R8/2BAKABR1 w - - 14 8");
    REQUIRE(StateConstantsFairy::NB_VALUES_TOTAL() == 28*90);
}
#endif // MODE_XIANGQI

#ifdef MODE_LICHESS
TEST_CASE("King of the hill"){
    init();
    BoardState pos;

    // Check for win in the center
    // black wins
    pos.set("8/7p/8/1b1pk3/4p3/5n2/1K3P2/8 w - - 4 43", false, KOTH_VARIANT); // top right
    REQUIRE(pos.check_result() == BLACK_WIN);
    pos.set("8/8/2p2p2/3k3p/4p2P/r6P/8/5K2 w - - 0 47", false, KOTH_VARIANT); // top left
    REQUIRE(pos.check_result() == BLACK_WIN);
    pos.set("rnbq1bnr/pppp1ppp/8/8/P2kp3/1RN4N/1PPPPPPP/2BQKB1R w K - 0 1", false, KOTH_VARIANT); // bottom left
    REQUIRE(pos.check_result() == BLACK_WIN);
    pos.set("rnbq1bnr/ppp1pppp/3p4/8/P3k3/1RN4N/1PPPPPPP/2BQKB1R w K - 0 1", false, KOTH_VARIANT); // bottom right
    REQUIRE(pos.check_result() == BLACK_WIN);
    // white wins
    pos.set("5k2/1p5p/8/p7/2P1Kp2/5N1P/Pr3PP1/3RR3 b - - 1 29", false, KOTH_VARIANT); // bottom right
    REQUIRE(pos.check_result() == WHITE_WIN);
    pos.set("6k1/5p2/bP3B2/3N4/3K4/5P1p/P7/8 b - - 2 37", false, KOTH_VARIANT); // bottom left
    REQUIRE(pos.check_result() == WHITE_WIN);
    pos.set("rnbqkb1r/1pppppp1/p7/3K1n1p/8/5N2/PPPP1PPP/RNBQ1B1R w kq - 0 1", false, KOTH_VARIANT); // top left
    REQUIRE(pos.check_result() == WHITE_WIN);
    pos.set("rnb1kb1r/1ppqppp1/p6n/3PK2p/8/8/PPPP1PPP/RNBQ1BNR w kq - 0 1", false, KOTH_VARIANT); // top right
    REQUIRE(pos.check_result() == WHITE_WIN);
}

TEST_CASE("Variants_Horde"){
    init();
    BoardState pos;

    // The Pieces win by capturing all the pawns
    pos.set("8/8/1p4k1/8/4q3/8/8/8 w - - 0 76", false, HORDE_VARIANT);
    REQUIRE(pos.check_result() == BLACK_WIN);
    pos.set("6r1/8/4k3/5q2/p7/8/8/8 w - - 0 65", false, HORDE_VARIANT);
    REQUIRE(pos.check_result() == BLACK_WIN);
    pos.set("8/4k3/8/4q3/8/8/8/8 w - - 0 63", false, HORDE_VARIANT);
    REQUIRE(pos.check_result() == BLACK_WIN);

    // Pawns win by checkmating the king
    pos.set("rnbqkbnr/1ppp1P1p/3PP3/2P5/PP5P/P1PPPPPP/PPpPPPPP/PPPPPPPP b kq - 0 10", false, HORDE_VARIANT);
    REQUIRE(pos.check_result() == WHITE_WIN);

    // ... even with multiple promoted pieces
    pos.set("8/8/R7/6P1/8/PP1P4/k1P5/Q3QPP1 b - - 3 69", false, HORDE_VARIANT);
    REQUIRE(pos.check_result() == WHITE_WIN);

    // Stalmate due to missing of legal moves
    pos.set("6k1/6P1/7q/8/8/8/8/8 w - - 0 1", false, HORDE_VARIANT);
    REQUIRE(pos.check_result() == DRAW);
    pos.set("1k6/3R4/2Q5/8/2P5/3P4/8/8 b - - 0 1", false, HORDE_VARIANT);
    REQUIRE(pos.check_result() == DRAW);

    // Stalmate due to 50 move rule
    pos.set("6k1/3R4/8/8/8/8/8/8 b - - 99 85", false, HORDE_VARIANT);
    REQUIRE(pos.check_result() == NO_RESULT);
    pos.set("6k1/3R4/8/8/8/8/8/8 b - - 100 85", false, HORDE_VARIANT);
    REQUIRE(pos.check_result() == DRAW);

    // Pawns on the first rank can move 2 squares (and 1 square)

    pos.set("3k4/8/8/8/8/8/8/PPPPPPPP w - - 0 1", false, HORDE_VARIANT);
    vector<Action> legalActions = pos.legal_actions();
    vector<string> legalActionsSan;
    for (Action action : legalActions) {
        legalActionsSan.push_back(pos.action_to_san(action, legalActions));
    }
    vector<string> match = {"a3", "b3", "c3", "d3", "e3", "f3", "g3", "h3", "a2", "b2", "c2", "d2", "e2", "f2", "g2", "h2"};
    std::sort(match.begin(), match.end());
    std::sort(legalActionsSan.begin(), legalActionsSan.end());
    REQUIRE(legalActionsSan == match);

    // Pawns of the first rank that moved 2 squares cannot be captured en passant

    pos.set("6k1/8/8/8/8/1p1p4/8/2P5 w - - 0 1", false, HORDE_VARIANT);
    string mov = "c1c3";
    Action action = pos.uci_to_action(mov);
    pos.do_action(action);
    legalActions = pos.legal_actions();
    legalActionsSan.clear();
    for (Action action : legalActions) {
        legalActionsSan.push_back(pos.action_to_san(action, legalActions));
    }
    bool moveInLegalActions = std::find(legalActionsSan.begin(), legalActionsSan.end(), "bxc2") != legalActionsSan.end();
    REQUIRE(moveInLegalActions == false);
    moveInLegalActions = std::find(legalActionsSan.begin(), legalActionsSan.end(), "dxc2") != legalActionsSan.end();
    REQUIRE(moveInLegalActions == false);

    // However "normal" en passant from second row is possible

    pos.set("1kb3nr/8/8/8/3p1pP1/8/1P2P3/P6P w - - 0 1", false, HORDE_VARIANT);
    mov = "e2e4";
    action = pos.uci_to_action(mov);
    pos.do_action(action);
    legalActions = pos.legal_actions();
    legalActionsSan.clear();
    for (Action action : legalActions) {
        legalActionsSan.push_back(pos.action_to_san(action, legalActions));
    }
    moveInLegalActions = std::find(legalActionsSan.begin(), legalActionsSan.end(), "dxe3") != legalActionsSan.end();
    REQUIRE(moveInLegalActions == true);
    moveInLegalActions = std::find(legalActionsSan.begin(), legalActionsSan.end(), "fxe3") != legalActionsSan.end();
    REQUIRE(moveInLegalActions == true);

    // A pawn that moved from first row to second row can now move 2 squares

    pos.set("1kb3nr/8/8/8/3p1pP1/8/4P3/PP5P w - - 0 1", false, HORDE_VARIANT);
    mov = "b1b2";
    action = pos.uci_to_action(mov);
    pos.do_action(action);
    mov = "h8h1";
    action = pos.uci_to_action(mov);
    pos.do_action(action);
    legalActions = pos.legal_actions();
    legalActionsSan.clear();
    for (Action action : legalActions) {
        legalActionsSan.push_back(pos.action_to_san(action, legalActions));
    }
    moveInLegalActions = std::find(legalActionsSan.begin(), legalActionsSan.end(), "b4") != legalActionsSan.end();
    REQUIRE(moveInLegalActions == true);

    // No draw by insufficient material
    pos.set("4k3/8/8/6P1/8/8/8/8 w - - 0 1", false, HORDE_VARIANT);
    REQUIRE(pos.check_result() == NO_RESULT);

    // 3 fold repetition draw
    pos.set("4k3/6R1/8/8/8/8/8/8 w - - 0 1", false, HORDE_VARIANT);
    mov = "g7g8";
    action = pos.uci_to_action(mov);
    pos.do_action(action);
    mov = "e8e7";
    action = pos.uci_to_action(mov);
    pos.do_action(action);
    mov = "g8g7";
    action = pos.uci_to_action(mov);
    pos.do_action(action);
    mov = "e7e8";
    action = pos.uci_to_action(mov);
    pos.do_action(action);
    mov = "g7g8";
    action = pos.uci_to_action(mov);
    pos.do_action(action);
    mov = "e8e7";
    action = pos.uci_to_action(mov);
    pos.do_action(action);
    mov = "g8g7";
    action = pos.uci_to_action(mov);
    pos.do_action(action);
    mov = "e7e8";
    action = pos.uci_to_action(mov);
    pos.do_action(action);
    mov = "g7g8";
    action = pos.uci_to_action(mov);
    pos.do_action(action);
    mov = "e8e7";
    action = pos.uci_to_action(mov);
    pos.do_action(action);
    mov = "g8g7";
    action = pos.uci_to_action(mov);
    pos.do_action(action);
    mov = "e7e8";
    action = pos.uci_to_action(mov);
    pos.do_action(action);
    REQUIRE(pos.check_result() == DRAW);
}

TEST_CASE("3check") {
    init();
    BoardState pos;

    // Do we count checks
    pos.init(THREECHECK_VARIANT, false);
    REQUIRE("rnbqkbnr/pppppppp/8/8/8/8/PPPPPPPP/RNBQKBNR w KQkq - 3+3 0 1" == pos.fen());

    // Do we decrement checks correctly
    pos.set("1r4k1/1p2bp1p/3p2p1/PprPp2n/1R2PPq1/3Q4/1P1B1NPP/5RK1 b - - 3+3 2 22", false, THREECHECK_VARIANT);
    string move = "g4g2";
    pos.do_action(pos.uci_to_action(move));
    REQUIRE("1r4k1/1p2bp1p/3p2p1/PprPp2n/1R2PP2/3Q4/1P1B1NqP/5RK1 w - - 3+2 0 23" == pos.fen());

    move = "g1g2";
    pos.do_action(pos.uci_to_action(move));
    move = "h5f4";
    pos.do_action(pos.uci_to_action(move));
    REQUIRE("1r4k1/1p2bp1p/3p2p1/PprPp3/1R2Pn2/3Q4/1P1B1NKP/5R2 w - - 3+1 0 24" == pos.fen());

    pos.set("2r3k1/1p2bp1p/3p2p1/Pp1P4/1R2Pp2/7Q/1P3N1P/2r2R1K w - - 3+1 4 27", false, THREECHECK_VARIANT);
    move = "h3c8";
    pos.do_action(pos.uci_to_action(move));
    REQUIRE("2Q3k1/1p2bp1p/3p2p1/Pp1P4/1R2Pp2/8/1P3N1P/2r2R1K b - - 2+1 0 27" == pos.fen());

    pos.set("4Rr1k/3P3p/5pp1/8/8/4p3/1P3p1P/5R1K w - - 2+1 0 39", false, THREECHECK_VARIANT);
    move = "e8f8";
    pos.do_action(pos.uci_to_action(move));
    REQUIRE("5R1k/3P3p/5pp1/8/8/4p3/1P3p1P/5R1K b - - 1+1 0 39" == pos.fen());

    pos.set("5R2/3P2kp/5pp1/8/8/4p3/1P3p1P/5R1K w - - 1+1 1 40", false, THREECHECK_VARIANT);
    move = "f8f7";
    pos.do_action(pos.uci_to_action(move));
    REQUIRE("8/3P1Rkp/5pp1/8/8/4p3/1P3p1P/5R1K b - - 0+1 2 40" == pos.fen());
    REQUIRE(pos.check_result() == WHITE_WIN);

    // More checks, if 3check win condition takes effect
    pos.set("8/pk6/8/p1p4p/2P1p3/8/6p1/B2Kr3 w - - 3+0 2 44", false, THREECHECK_VARIANT);
    REQUIRE(pos.check_result() == BLACK_WIN);
    pos.set("8/ppp2k2/5b2/1P1n4/P3bP2/3PP1P1/5K1r/5R2 w - - 1+0 3 27", false, THREECHECK_VARIANT);
    REQUIRE(pos.check_result() == BLACK_WIN);
    pos.set("8/k1R1P3/p2p4/2pP4/8/1p2P2p/P6P/K7 b - - 0+3 1 34", false, THREECHECK_VARIANT);
    REQUIRE(pos.check_result() == WHITE_WIN);
    pos.set("6R1/6k1/8/5P1p/5P1P/8/6K1/8 b - - 0+2 4 56", false, THREECHECK_VARIANT);
    REQUIRE(pos.check_result() == WHITE_WIN);
}

TEST_CASE("Racing_Kings") {
    init();
    BoardState pos;

    // Check the starting position
    pos.init(RACE_VARIANT, false);
    REQUIRE(pos.fen() == "8/8/8/8/8/8/krbnNBRK/qrbnNBRQ w - - 0 1");

    // Checks are forbidden
    pos.set("8/8/8/8/8/8/krbnNBRK/qrbnNBRQ w - - 0 1", false, RACE_VARIANT);
    vector<string> uciMoves = {"e2c3", "e2a3"};
    REQUIRE(are_uci_moves_legal_bool(pos, uciMoves, false, false));
    pos.set("R2R4/4Q3/8/2r5/1q6/bk3N1K/2b5/8 b - - 6 13", false, RACE_VARIANT);
    REQUIRE(are_uci_moves_legal_bool(pos, {"c2f5", "b4g4", "b4h4", "c5h5"}, false, false));
    pos.set("R2R4/4Q3/8/2r5/1q6/1k3N1K/2b5/2b5 w - - 7 14", false, RACE_VARIANT);
    REQUIRE(are_uci_moves_legal_bool(pos, {"f3d2", "f3d4", "e7e6", "e7f7", "e7e3", "d8d3", "a8a3"}, false, false));

    // Win if a king reaches the 8th row
    pos.set("1bk1q3/8/8/6K1/8/8/8/R7 w - - 2 47", false, RACE_VARIANT);
    REQUIRE(pos.check_result() == BLACK_WIN);
    pos.set("6K1/8/8/6Q1/8/8/n1k5/b7 b - - 2 25", false, RACE_VARIANT);
    REQUIRE(pos.check_result() == WHITE_WIN);

    // Draw, if white moves king to 8th row and black follows immediatly
    pos.set("2r2NK1/kn2R3/8/8/8/8/8/8 b - - 8 26", false, RACE_VARIANT);
    string move = "a7b8";
    pos.do_action(pos.uci_to_action(move));
    REQUIRE(pos.check_result() == DRAW);

    // Check for draw if both kings are on 8th row (e.g. bad init in selfplay)
    pos.set("1k3K2/2qQ4/8/8/8/8/8/8 w - - 30 26", false, RACE_VARIANT);
    REQUIRE(pos.check_result() == DRAW);
}

TEST_CASE("Atomic") {
    init();
    BoardState pos;

    // Check starting position
    pos.init(ATOMIC_VARIANT, false);
    REQUIRE(pos.fen() == "rnbqkbnr/pppppppp/8/8/8/8/PPPPPPPP/RNBQKBNR w KQkq - 0 1");

    // The capturing and captured figure always die
    // Everything within a radius of 1 square explodes, except pawns

    pos.set("rn1qkb1r/p1p3pp/b3pp1n/3pP3/1P1P1P2/7P/P5P1/RNBQKBNR w KQkq - 1 7", false, ATOMIC_VARIANT);
    string move = "f1a6";
    pos.do_action(pos.uci_to_action(move));
    REQUIRE(pos.fen() == "rn1qkb1r/p1p3pp/4pp1n/3pP3/1P1P1P2/7P/P5P1/RNBQK1NR b KQkq - 0 7");

    pos.set("1r1qk2r/2p3pp/p1n1pp1n/1P1pP3/1b1P1P2/P6P/4Q1P1/RNB1K1NR w KQk - 1 11", false, ATOMIC_VARIANT);
    move = "a3b4";
    pos.do_action(pos.uci_to_action(move));
    REQUIRE(pos.fen() == "1r1qk2r/2p3pp/p1n1pp1n/1P1pP3/3P1P2/7P/4Q1P1/RNB1K1NR b KQk - 0 11");

    pos.set("1r2k2r/R1p3pp/7n/2npp3/1B1P1PP1/1q5P/2Q4R/1N3KN1 w k - 2 22", false, ATOMIC_VARIANT);
    move = "c2b3";
    pos.do_action(pos.uci_to_action(move));
    REQUIRE(pos.fen() == "1r2k2r/R1p3pp/7n/2npp3/3P1PP1/7P/7R/1N3KN1 b k - 0 22");

    pos.set("1r3rk1/R1p3p1/6Pp/2nppn2/3P1P2/7P/7R/1N3KN1 w - - 0 25", false, ATOMIC_VARIANT);
    move = "a7c7";
    pos.do_action(pos.uci_to_action(move));
    REQUIRE(pos.fen() == "5rk1/6p1/6Pp/2nppn2/3P1P2/7P/7R/1N3KN1 b - - 0 25");

    pos.set("2r3k1/6p1/6Pp/3pp3/3P1P2/2N3nP/1n5R/2K3N1 b - - 8 29", false, ATOMIC_VARIANT);
    move = "e5d4";
    pos.do_action(pos.uci_to_action(move));
    REQUIRE(pos.fen() == "2r3k1/6p1/6Pp/3p4/5P2/6nP/1n5R/2K3N1 w - - 0 30");

    pos.set("6k1/6p1/6Pp/3p4/5P2/6nP/Kn5R/2r3N1 b - - 3 31", false, ATOMIC_VARIANT);
    move = "c1g1";
    pos.do_action(pos.uci_to_action(move));
    REQUIRE(pos.fen() == "6k1/6p1/6Pp/3p4/5P2/6nP/Kn6/8 w - - 0 32");

    // Nuking the opposite king wins the game immediatly ...
    pos.set("6k1/5Kp1/2q3P1/5n1p/5P1P/8/1n6/8 b - - 1 40", false, ATOMIC_VARIANT);
    move = "c6g6";
    pos.do_action(pos.uci_to_action(move));
    REQUIRE(pos.check_result() == BLACK_WIN);

    // ... overriding checks ...
    pos.set("8/1q6/8/8/8/5k2/1R4n1/1K6 w - - 0 1", false, ATOMIC_VARIANT);
    move = "b2g2";
    REQUIRE(is_uci_move_legal(pos, move, false));
    pos.do_action(pos.uci_to_action(move));
    REQUIRE(pos.check_result() == WHITE_WIN);

    // ... and checkmates
    pos.set("8/1q6/r7/8/8/5k2/R5n1/K7 w - - 0 1", false, ATOMIC_VARIANT);
    move = "a2g2";
    REQUIRE(is_uci_move_legal(pos, move, false));
    pos.do_action(pos.uci_to_action(move));
    REQUIRE(pos.check_result() == WHITE_WIN);

    // Checkmating the king wins the game (the mating figures cannot be captured by the king)
    pos.set("3q4/6Qk/4r3/p7/6Pp/7P/8/1R2R1K1 b - - 8 29", false, ATOMIC_VARIANT);
    REQUIRE(pos.check_result() == WHITE_WIN);
    // Mating figures cannot be captured by other figures, if the king would explode
    pos.set("8/kQ3r2/6p1/2P3Pp/7P/4p3/1K2B3/n7 b - - 3 39", false, ATOMIC_VARIANT);
    REQUIRE(pos.check_result() == WHITE_WIN);

    // Kings are not allowed to attack each other
    pos.set("6k1/6p1/4K1Pp/5n2/5P2/7P/1n6/3q4 w - - 0 37", false, ATOMIC_VARIANT);
    move = "e6f7";
    REQUIRE(is_uci_move_legal(pos, move, false));
    pos.set("5Kk1/6p1/2q3Pp/5n2/5P1P/8/1n6/8 b - - 2 39", false, ATOMIC_VARIANT);
    move = "g8f8";
    REQUIRE(is_uci_move_legal(pos, move, false) == false);
}

TEST_CASE("Chess960") {
    init();
    BoardState pos;

    // Check chess960 start pos
    for(int i = 0; i < 20; ++i) {
        pos.init(CHESS_VARIANT, true);
        std::istringstream ss(pos.fen());
        string token;
        ss >> token;

        // Symmetry
        string firstRank = token.substr(0, 8);
        string lastRank = token.substr(35, 43);
        std::transform(lastRank.begin(), lastRank.end(), lastRank.begin(), ::tolower);
        REQUIRE(firstRank == lastRank);

        // Rooks are on each side of the king
        int posFirstRook = firstRank.find_first_of('r');
        int posLastRook = firstRank.find_last_of('r');
        int posKing = firstRank.find('k');
        REQUIRE(posFirstRook < posKing);
        REQUIRE(posKing < posLastRook);

        // Bishops are on white and black squares
        int posFirstBishop = firstRank.find_first_of('b');
        int posLastBishop = firstRank.find_last_of('b');
        int bishopDiff = posLastBishop - posFirstBishop;
        REQUIRE((bishopDiff % 2) != 0);

        // All other cases are general fen test cases
        // Maybe test somewhere else, if the first and last rank are upper / lower case, etc.
    }

    // Are castling moves legal
    pos.set("bnnrkbrq/pppppppp/8/8/8/8/PPPPPPPP/BN1RK1RQ w GDgd - 0 1", true, CHESS_VARIANT);
    vector<string> moves = {"e1d1", "e1g1"};
    REQUIRE(are_uci_moves_legal_bool(pos, moves, true, true));

    // Not legal, if squares between king and rook aren't empty
    pos.set("bnnrkbrq/pppppppp/8/8/8/8/PPPPPPPP/BNNRKBRQ w GDgd - 0 4", true, CHESS_VARIANT);
    string move = "e1g1";
    REQUIRE(is_uci_move_legal(pos, move, true) == false);

    // Not legal through check
    pos.set("1nnrkbrq/p1pppppp/1p6/1b6/4P3/8/PPPP1PPP/BN1RK1RQ w GDgd - 0 4", true, CHESS_VARIANT);
    move = "e1g1";
    REQUIRE(is_uci_move_legal(pos, move, true) == false);

    // Not legal if rook is in check
    pos.set("bnnrk1rq/p1pp1ppp/1p2p3/2b5/4P3/5P2/PPPP2PP/BN1RK1RQ w GDgd - 0 4", true, CHESS_VARIANT);
    move = "e1g1";
    REQUIRE(is_uci_move_legal(pos, move, true) == false);

    // Not legal if king is in check
    pos.set("bnnrkbr1/ppppppp1/8/4q2p/8/5P2/PPPP2PP/BN1RK1RQ w GDgd - 0 4", true, CHESS_VARIANT);
    moves = {"e1d1", "e1g1"};
    REQUIRE(are_uci_moves_legal_bool(pos, moves, false, true));

    // Not legal, if the destination squares aren't empty
    pos.set("nrbbqnkr/pppppppp/8/8/8/8/PPPPPPPP/NRBBQNKR w HBhb - 0 4", true, CHESS_VARIANT);
    move = "g1h1";
    REQUIRE(is_uci_move_legal(pos, move, true) == false);
    pos.set("bnnrkbrq/pppppppp/8/8/8/4P3/PPPP1PPP/BNNRK1RQ w GDgd - 0 4", true, CHESS_VARIANT);
    move = "e1d1";
    REQUIRE(is_uci_move_legal(pos, move, true) == false);

    // We can only castle, if fen says yes
    pos.set("bnnrkbrq/pppppppp/8/8/8/8/PPPPPPPP/BN1RK1RQ w gd - 0 1", true, CHESS_VARIANT);
    moves = {"e1d1", "e1g1"};
    REQUIRE(are_uci_moves_legal_bool(pos, moves, false, true));

    // If we move a rook, the fen castling should get removed
    pos.set("bnnrkbrq/pppppppp/8/8/8/8/PPPPPPPP/BN1RK1RQ w GDgd - 0 1", true, CHESS_VARIANT);
    move = "d1c1";
    pos.do_action(pos.uci_to_action(move));
    REQUIRE(pos.fen() == "bnnrkbrq/pppppppp/8/8/8/8/PPPPPPPP/BNR1K1RQ b Ggd - 1 1");

    pos.set("bnnrkbrq/pppppppp/8/8/8/8/PPPPPPPP/BN1RK1RQ w GDgd - 0 1", true, CHESS_VARIANT);
    move = "g1f1";
    pos.do_action(pos.uci_to_action(move));
    REQUIRE(pos.fen() == "bnnrkbrq/pppppppp/8/8/8/8/PPPPPPPP/BN1RKR1Q b Dgd - 1 1");

    // If we move king, castling disappears
    pos.set("bnnrkbrq/pppppppp/8/8/8/8/PPPPPPPP/BN1RK1RQ w GDgd - 0 1", true, CHESS_VARIANT);
    move = "e1f1";
    pos.do_action(pos.uci_to_action(move));
    REQUIRE(pos.fen() == "bnnrkbrq/pppppppp/8/8/8/8/PPPPPPPP/BN1R1KRQ b gd - 1 1");

    // 'kingside' castling always lands on c1/d1
    pos.set("bnnrkbrq/pppppppp/8/8/8/8/PPPPPPPP/BN1RK1RQ w GDgd - 0 1", true, CHESS_VARIANT);
    move = "e1d1";
    pos.do_action(pos.uci_to_action(move));
    REQUIRE(pos.fen() == "bnnrkbrq/pppppppp/8/8/8/8/PPPPPPPP/BNKR2RQ b gd - 1 1");

    // 'queenside' castling always lands on f1/g1
    pos.set("bnnrkbrq/pppppppp/8/8/8/8/PPPPPPPP/BN1RK1RQ w GDgd - 0 1", true, CHESS_VARIANT);
    move = "e1g1";
    pos.do_action(pos.uci_to_action(move));
    REQUIRE(pos.fen() == "bnnrkbrq/pppppppp/8/8/8/8/PPPPPPPP/BN1R1RKQ b gd - 1 1");

    pos.set("nrbbqnkr/pppppppp/8/8/8/8/PPPPPPPP/NR4KR w HBhb - 0 1", true, CHESS_VARIANT);
    move = "g1h1";
    pos.do_action(pos.uci_to_action(move));
    REQUIRE(pos.fen() == "nrbbqnkr/pppppppp/8/8/8/8/PPPPPPPP/NR3RK1 b hb - 1 1");

    // TODO: Why is this important?
    vector<string> castlingMoves = create_castling_moves(true);
    REQUIRE(are_all_entries_true(castlingMoves, is_960_castling_candidate_move) == true);
}

TEST_CASE("Antichess") {
    init();
    BoardState pos;

    // Check starting fen, esp. because there is no castling
    pos.init(ANTI_VARIANT, false);
    REQUIRE(pos.fen() == "rnbqkbnr/pppppppp/8/8/8/8/PPPPPPPP/RNBQKBNR w - - 0 1");

    // If we can, we must capture. If there are multiple captures, we may choose
    pos.set("rnb1kbnr/pp1ppppp/8/q1p5/8/2P1P3/PP1PNPPP/RNBQKB1R b - - 0 3", false, ANTI_VARIANT);
    vector<string> moves = {"a5a2", "a5c3"};
    REQUIRE(legal_actions_equal_ucimoves(pos, moves, false));

    // Figures can be moved, even if the king is in check, even checkmate:
    pos.set("2Q1kb1r/3ppp1p/r4np1/p7/8/P1P1P1P1/4NP1P/RNB1KB1R b - - 0 11", false, ANTI_VARIANT);
    REQUIRE(pos.check_result() == NO_RESULT);
    REQUIRE(is_uci_move_legal(pos, "a6a8", false));

    // The king can be captured
    pos.set("r1Q1kb1r/3ppp1p/5np1/p7/8/P1P1P1P1/4NP1P/RNB1KB1R w - - 1 12", false, ANTI_VARIANT);
    REQUIRE(is_uci_move_legal(pos, "c8e8", false));
    string move = "c8e8";
    pos.do_action(pos.uci_to_action(move));
    REQUIRE(pos.check_result() == NO_RESULT);

    // The game is over, if a player lost all pieces
    pos.set("8/8/6p1/7q/8/8/8/8 w - - 0 39", false, ANTI_VARIANT);
    REQUIRE(pos.check_result() == WHITE_WIN);

    // If a player has no legal moves (and still figures), he wins (no stalemate !!)
    pos.set("5b2/4p3/1p3p2/1P5p/8/8/8/1r6 w - - 0 36", false, ANTI_VARIANT);
    REQUIRE(pos.check_result() == WHITE_WIN);

    // King promotion is legal
    pos.set("2Q5/8/8/8/R6P/2B5/2pP4/8 b - - 1 35", false, ANTI_VARIANT);
    REQUIRE(is_uci_move_legal(pos, "c2c1k", false));

    // Castling is not permitted
    pos.set("r3kbnr/p2pp1pp/bp3p2/8/3P4/P1P5/1B1P1PPP/RN1QK2R b - - 0 9", false, ANTI_VARIANT);
    REQUIRE(is_uci_move_legal(pos, "e8c8", false) == false);
}

TEST_CASE("Lichess Crazyhouse") {
    init();
    BoardState pos;

    // Check pocket notation
    pos.init(CRAZYHOUSE_VARIANT, false);
    REQUIRE(pos.fen() == "rnbqkbnr/pppppppp/8/8/8/8/PPPPPPPP/RNBQKBNR[] w KQkq - 0 1");

    // Captured pieces can be dropped
    pos.set("1k1r3r/pppb1p2/2nbqn1p/3p2p1/3PP1P1/3Q1PP1/PPN2NBP/R1B2RK1[p] b - - 0 12", false, CRAZYHOUSE_VARIANT);
    REQUIRE(is_uci_move_legal(pos, "P@c4", false));

    // Pieces cannot be dropped on other pieces
    vector<string> moves = {"P@d5", "P@d4", "P@e4"};
    REQUIRE(are_uci_moves_legal_bool(pos, moves, false, false));

    // Dropping pawns on the 1. and 8. rank is prohibited
    moves = {"P@b1", "P@d1", "P@e1", "P@e8", "P@f8", "P@g8"};
    REQUIRE(are_uci_moves_legal_bool(pos, moves, false, false));

    // Checkmating with a drop is allowed
    pos.set("4R2b/1N3rkb/1p2P1pp/p2P4/2P1P3/8/PP4Q1/3R3K[QRBBNNNPPPPpp] w - - 2 53", false, CRAZYHOUSE_VARIANT);
    REQUIRE(is_uci_move_legal(pos, "N@h5", false));
    string move = "N@h5";
    pos.do_action(pos.uci_to_action(move));
    REQUIRE(pos.check_result() == WHITE_WIN);

    // If you have pieces in the pocket, you can prevent certain checks/checkmates by dropping pieces between
    pos.set("r2qk3/1pP2r1n/p1nP4/8/3P1Bb1/2Pp1PP1/PPp2PP1/3q1K1R[Bbnnppr] w - - 2 29", false, CRAZYHOUSE_VARIANT);
    REQUIRE(pos.check_result() == NO_RESULT);
    REQUIRE(is_uci_move_legal(pos, "B@e1", false));
}


#endif //MODE_LICHESS

#else // MODE_STRATEGO
TEST_CASE("Build tests") {
    REQUIRE(true);
}
#endif

#ifdef MODE_CRAZYHOUSE
TEST_CASE("Crazyhouse Input Planes V1") {
    init();
    int variant = StateConstants::variant_to_int("crazyhouse");
    BoardState state;
    const uint nbValuesTotal = 34 * StateConstants::NB_SQUARES();
    state.init(variant, false);
    // starting position test
    PlaneStatistics stats = get_planes_statistics(state, false, make_version<1,0,0>(), nbValuesTotal);
    REQUIRE(stats.sum == 416);
    REQUIRE(stats.maxNum == 1);
    REQUIRE(stats.key == 746928);
    REQUIRE(stats.argMax == 8);
    REQUIRE(state.fen() == string("rnbqkbnr/pppppppp/8/8/8/8/PPPPPPPP/RNBQKBNR[] w KQkq - 0 1"));

    state.set("5r2/ppp2pkp/3p4/2bP4/2Pnp1N1/3P2pP/PP2n1P1/R2Q1R1K[PBRQnbb] w - - 0 28", false, variant);
    string move = "Q@f6";
    state.do_action(state.uci_to_action(move));
    move = "g7g8";
    state.do_action(state.uci_to_action(move));
    move = "R@h8";
    state.do_action(state.uci_to_action(move));

    stats = get_planes_statistics(state, false, make_version<1,0,0>(), nbValuesTotal);
    REQUIRE(stats.sum == 2395);
    REQUIRE(stats.maxNum == 29);
    REQUIRE(stats.key == 4170903);
    REQUIRE(stats.argMax == 1792);
    REQUIRE(state.fen() == string("5rkR/ppp2p1p/3p1Q2/2bP4/2Pnp1N1/3P2pP/PP2n1P1/R2Q1R1K[BPbbn] b - - 3 29"));

    stats = get_planes_statistics(state, true, make_version<1,0,0>(), nbValuesTotal);
    REQUIRE_THAT(stats.sum, Catch::Matchers::WithinRel(45.512, 0.001));
    REQUIRE(stats.maxNum == 1);
    REQUIRE_THAT(stats.key, Catch::Matchers::WithinRel(37011.632, 0.001));
    REQUIRE(stats.argMax == 8);
    REQUIRE(state.fen() == string("5rkR/ppp2p1p/3p1Q2/2bP4/2Pnp1N1/3P2pP/PP2n1P1/R2Q1R1K[BPbbn] b - - 3 29"));
}

TEST_CASE("Crazyhouse Input Planes V2") {
    init();
    int variant = StateConstants::variant_to_int("crazyhouse");
    BoardState state;
    const uint nbValuesTotal = 51 * StateConstants::NB_SQUARES();
    state.init(variant, false);
    // starting position test
    PlaneStatistics stats = get_planes_statistics(state, false, make_version<2,0,0>(), nbValuesTotal);
    REQUIRE(stats.sum == 416);
    REQUIRE(stats.maxNum == 1);
    REQUIRE(stats.key == 746928);
    REQUIRE(stats.argMax == 8);
    REQUIRE(state.fen() == string("rnbqkbnr/pppppppp/8/8/8/8/PPPPPPPP/RNBQKBNR[] w KQkq - 0 1"));

    state.set("5r2/ppp2pkp/3p4/2bP4/2Pnp1N1/3P2pP/PP2n1P1/R2Q1R1K[PBRQnbb] w - - 0 28", false, variant);
    string move = "Q@f6";
    state.do_action(state.uci_to_action(move));
    move = "g7g8";
    state.do_action(state.uci_to_action(move));
    move = "R@h8";
    state.do_action(state.uci_to_action(move));

    stats = get_planes_statistics(state, false, make_version<2,0,0>(), nbValuesTotal);
    REQUIRE(stats.sum == 2399);
    REQUIRE(stats.maxNum == 29);
    REQUIRE(stats.key == 4180615);
    REQUIRE(stats.argMax == 1792);
    REQUIRE(state.fen() == string("5rkR/ppp2p1p/3p1Q2/2bP4/2Pnp1N1/3P2pP/PP2n1P1/R2Q1R1K[BPbbn] b - - 3 29"));

    stats = get_planes_statistics(state, true, make_version<2,0,0>(), nbValuesTotal);
    REQUIRE_THAT(stats.sum, Catch::Matchers::WithinRel(49.512, 0.001));
    REQUIRE(stats.maxNum == 1);
    REQUIRE_THAT(stats.key, Catch::Matchers::WithinRel(46723.632, 0.001));
    REQUIRE(stats.argMax == 8);
    REQUIRE(state.fen() == string("5rkR/ppp2p1p/3p1Q2/2bP4/2Pnp1N1/3P2pP/PP2n1P1/R2Q1R1K[BPbbn] b - - 3 29"));
}

TEST_CASE("Crazyhouse Input Planes V3") {
    init();
    int variant = StateConstants::variant_to_int("crazyhouse");
    BoardState state;
    const uint nbValuesTotal = 64 * StateConstants::NB_SQUARES();
    state.init(variant, false);
    // starting position test
    PlaneStatistics stats = get_planes_statistics(state, false, make_version<3,0,0>(), nbValuesTotal);
    REQUIRE(stats.sum == 1312);
    REQUIRE(stats.maxNum == 8);
    REQUIRE(stats.key == 3430384);
    REQUIRE(stats.argMax == 3008);
    REQUIRE(state.fen() == string("rnbqkbnr/pppppppp/8/8/8/8/PPPPPPPP/RNBQKBNR[] w KQkq - 0 1"));

    state.set("5r2/ppp2pkp/3p4/2bP4/2Pnp1N1/3P2pP/PP2n1P1/R2Q1R1K[PBRQnbb] w - - 0 28", false, variant);
    string move = "Q@f6";
    state.do_action(state.uci_to_action(move));
    move = "g7g8";
    state.do_action(state.uci_to_action(move));
    move = "R@h8";
    state.do_action(state.uci_to_action(move));

    stats = get_planes_statistics(state, false, make_version<3,0,0>(), nbValuesTotal);
    REQUIRE(stats.sum == 1307);
    REQUIRE(stats.maxNum == 8);
    REQUIRE(stats.key == 3700213);
    REQUIRE(stats.argMax == 3008);
    REQUIRE(state.fen() == string("5rkR/ppp2p1p/3p1Q2/2bP4/2Pnp1N1/3P2pP/PP2n1P1/R2Q1R1K[BPbbn] b - - 3 29"));

    stats = get_planes_statistics(state, true, make_version<3,0,0>(), nbValuesTotal);
    REQUIRE_THAT(stats.sum, Catch::Matchers::WithinRel(193.8, 0.001));
    REQUIRE(stats.maxNum == 1);
    REQUIRE_THAT(stats.key, Catch::Matchers::WithinRel(474696, 0.001));
    REQUIRE(stats.argMax == 8);
    REQUIRE(state.fen() == string("5rkR/ppp2p1p/3p1Q2/2bP4/2Pnp1N1/3P2pP/PP2n1P1/R2Q1R1K[BPbbn] b - - 3 29"));
}
#endif

#endif
<|MERGE_RESOLUTION|>--- conflicted
+++ resolved
@@ -167,31 +167,7 @@
     state.set(StateConstants::start_fen(ANTI_VARIANT), false, ANTI_VARIANT);
     PlaneStatistics stats = get_planes_statistics(state, false);
 
-<<<<<<< HEAD
-    Board pos;
-    string token, cmd;
-    auto uiThread = make_shared<Thread>(0);
-
-    float *inputPlanes = new float[StateConstants::NB_VALUES_TOTAL()];
-
-    StateInfo newState;
-    pos.set(StartFENs[ANTI_VARIANT], false, ANTI_VARIANT, &newState, uiThread.get());
-    board_to_planes(&pos, pos.number_repetitions(), false, inputPlanes);
-    size_t sum = 0;
-    float max_num = 0;
-    int key = 0;
-    for (size_t i = 0; i < 3000; ++i) {
-        const float val = inputPlanes[i];
-        sum += val;
-        if (inputPlanes[i] > max_num) {
-            max_num = val;
-        }
-        key += i * val;
-    }
-    //    REQUIRE(StateConstants::NB_VALUES_TOTAL() == 3008); // no last move planes
-=======
-//    REQUIRE(StateConstants::NB_VALUES_TOTAL() == 3008); // no last move planes
->>>>>>> 812d62d3
+    // REQUIRE(StateConstants::NB_VALUES_TOTAL() == 3008); // no last move planes
     REQUIRE(StateConstants::NB_VALUES_TOTAL() == 4032); // with last move planes
     REQUIRE(stats.maxNum == 1);
     REQUIRE(stats.sum == 224);
