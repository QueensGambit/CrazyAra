--- conflicted
+++ resolved
@@ -134,13 +134,9 @@
                 main_config["planes_val_dir"] = self.file_io.binary_dir + f"export/val/{self.file_io.uci_variant}/"
 
                 if self.file_io.is_moe:
-<<<<<<< HEAD
-                    model_export_dir = self.file_io.model_contender_dir + f"/phase{phase_idx}"
+                    model_export_dir = self.file_io.model_contender_dir + f"phase{phase_idx}"
                     main_config["planes_train_dir"] += f"phase{phase_idx}/"
                     main_config["planes_val_dir"] += f"phase{phase_idx}/"
-=======
-                    model_export_dir = self.file_io.model_contender_dir + f"phase{phase_idx}/"
->>>>>>> 9e51d5e4
                     phase = f"phase{phase_idx}"
                 else:
                     model_export_dir = self.file_io.model_contender_dir
