/*
  CrazyAra, a deep learning chess variant engine
  Copyright (C) 2018       Johannes Czech, Moritz Willig, Alena Beyer
  Copyright (C) 2019-2020  Johannes Czech

  This program is free software: you can redistribute it and/or modify
  it under the terms of the GNU General Public License as published by
  the Free Software Foundation, either version 3 of the License, or
  (at your option) any later version.

  This program is distributed in the hope that it will be useful,
  but WITHOUT ANY WARRANTY; without even the implied warranty of
  MERCHANTABILITY or FITNESS FOR A PARTICULAR PURPOSE.  See the
  GNU General Public License for more details.

  You should have received a copy of the GNU General Public License
  along with this program.  If not, see <https://www.gnu.org/licenses/>.
*/

/*
 * @file: optionsuci.cpp
 * Created on 13.07.2019
 * @author: queensgambit
 */

#include "optionsuci.h"
#ifdef MODE_XIANGQI
    #include "variant.h"
#endif
#include <iostream>
#include <sstream>
#include <string>
#include <algorithm>
#include <cstring>
#include "customlogger.h"
#include "syzygy/tbprobe.h"
#include "../util/communication.h"
#include "../nn/neuralnetapi.h"

using namespace std;

void on_logger(const Option& o) {
    CustomLogger::start(o, ifstream::app);
}

// method is based on 3rdparty/Stockfish/uci.cpp
#ifndef MODE_XIANGQI
void on_tb_path(const Option& o) {
    Tablebases::init(UCI::variant_from_name(Options["UCI_Variant"]), Options["SyzygyPath"]);
}
#endif

void OptionsUCI::init(OptionsMap &o)
{
    o["Allow_Early_Stopping"]          << Option(true);
#ifdef USE_RL
    o["Batch_Size"]                    << Option(8, 1, 8192);
#else
    o["Batch_Size"]                    << Option(64, 1, 8192);
#endif
    o["Child_Threads"]                 << Option(4, 1, 512);
    o["Centi_CPuct_Init"]              << Option(250, 1, 99999);
#ifdef USE_RL
    o["Centi_Dirichlet_Epsilon"]       << Option(25, 0, 99999);
#else
    o["Centi_Dirichlet_Epsilon"]       << Option(0, 0, 99999);
#endif
    o["Centi_Dirichlet_Alpha"]         << Option(20, 1, 99999);
    o["Centi_Epsilon_Checks"]          << Option(1, 0, 100);
    o["Centi_Epsilon_Greedy"]          << Option(5, 0, 100);
//    o["Centi_U_Init"]                  << Option(100, 0, 100);         currently disabled
//    o["Centi_U_Min"]                   << Option(100, 0, 100);         currently disabled
//    o["U_Base"]                        << Option(1965, 0, 99999);      currently disabled
    o["Centi_Node_Temperature"]        << Option(170, 1, 99999);
    o["Centi_Q_Value_Weight"]          << Option(100, 0, 99999);
    o["Centi_Q_Veto_Delta"]            << Option(40, 0, 99999);
#ifdef USE_RL
    o["Centi_Quantile_Clipping"]       << Option(0, 0, 100);
#else
    o["Centi_Quantile_Clipping"]       << Option(25, 0, 100);
#endif
    o["Centi_Random_Move_Factor"]      << Option(0, 0, 99);
#ifdef USE_RL
    o["Centi_Temperature"]             << Option(80, 0, 99999);
#else
    o["Centi_Temperature"]             << Option(170, 0, 99999);
#endif
    o["Centi_Temperature_Decay"]       << Option(92, 0, 100);
    o["Centi_U_Init_Divisor"]          << Option(100, 1, 99999);
    o["Centi_Virtual_Loss"]            << Option(100, 0, 99999);
#if defined(MXNET) && defined(TENSORRT)
    o["Context"]                       << Option("gpu", {"cpu", "gpu"});
#elif defined (TORCH)
    o["Context"]                       << Option("gpu", {"cpu", "gpu"});
#elif defined (TENSORRT)
    o["Context"]                       << Option("gpu", {"gpu"});
#else
    o["Context"]                       << Option("cpu");
#endif
    o["CPuct_Base"]                    << Option(19652, 1, 99999);
//    o["Enhance_Captures"]              << Option(false);         currently disabled
    o["First_Device_ID"]               << Option(0, 0, 99999);
    o["Fixed_Movetime"]                << Option(0, 0, 99999999);
    o["Last_Device_ID"]                << Option(0, 0, 99999);
    o["Log_File"]                      << Option("", on_logger);
    o["MCTS_Solver"]                   << Option(true);
#ifdef MODE_LICHESS
    o["Model_Directory"]               << Option((string("model/") + engineName + "/" + get_first_variant_with_model()).c_str());
#else
    o["Model_Directory"]               << Option(string("model/" + engineName + "/" + availableVariants.front()).c_str());
#endif
    o["Move_Overhead"]                 << Option(20, 0, 5000);
    o["MultiPV"]                       << Option(1, 1, 99999);
#ifdef USE_RL
    o["Nodes"]                         << Option(800, 0, 99999999);
#else
    o["Nodes"]                         << Option(0, 0, 99999999);
    o["Nodes_Limit"]                   << Option(0, 0, 999999999);
#endif
#ifdef TENSORRT
    o["Precision"]                     << Option("float16", {"float32", "float16", "int8"});
#else
    o["Precision"]                     << Option("float32", {"float32", "int8"});
#endif
#ifdef USE_RL
    o["Reuse_Tree"]                    << Option(false);
#else
    o["Reuse_Tree"]                    << Option(true);
#endif
#ifdef USE_RL
    o["Temperature_Moves"]             << Option(15, 0, 99999);
#else
    o["Temperature_Moves"]             << Option(0, 0, 99999);
#endif
    o["Use_NPS_Time_Manager"]          << Option(true);
#ifdef TENSORRT
    o["Use_TensorRT"]                  << Option(true);
#endif
#ifdef SUPPORT960
    o["UCI_Chess960"]                  << Option(false);
#endif
    o["Search_Type"]                   << Option("mcgs", {"mcgs", "mcts"});
#ifdef USE_RL
    o["Simulations"]                   << Option(3200, 0, 99999999);
#else
    o["Simulations"]                   << Option(0, 0, 99999999);
#endif
#ifdef MODE_STRATEGO
   o["Centi_Temperature"]              << Option(99999, 0, 99999);
   o["Centi_Temperature_Decay"]        << Option(100, 0, 100);
   o["Temperature_Moves"]              << Option(0, 0, 99999);
#endif
#ifndef MODE_XIANGQI
    o["SyzygyPath"]                    << Option("<empty>", on_tb_path);
#endif
    o["Threads"]                       << Option(2, 1, 512);
#ifdef OPENVINO
    o["Threads_NN_Inference"]          << Option(8, 1, 512);
#endif
    o["Timeout_MS"]                    << Option(0, 0, 99999999);
<<<<<<< HEAD
#ifdef MODE_LICHESS
    o["Use_Two_Fold_Repetition"]       << Option(false);
=======
    o["Use_Two_Fold_Repetition"]       << Option(true);
>>>>>>> 585847ad
#ifdef MODE_CRAZYHOUSE
      // we repeat "crazyhouse" in the list because of problem in XBoard/Winboard #23
    o["UCI_Variant"]                   << Option("crazyhouse", {"crazyhouse", "crazyhouse"});
#elif defined MODE_LICHESS
    o["UCI_Variant"]                   << Option(get_first_variant_with_model().c_str(), availableVariants);
#else
    // we repeat e.g. "crazyhouse" in the list because of problem in XBoard/Winboard CrazyAra#23
    o["UCI_Variant"]                   << Option(availableVariants.front().c_str(), {availableVariants.front().c_str(), availableVariants.front().c_str()});
#endif
    o["Use_Raw_Network"]               << Option(false);
    // additional UCI-Options for RL only
#ifdef USE_RL
    o["Centi_Node_Random_Factor"]      << Option(10, 0, 100);
    o["Centi_Quick_Dirichlet_Epsilon"] << Option(0, 0, 99999);
    o["Centi_Quick_Probability"]       << Option(0, 0, 100);
    o["Centi_Quick_Q_Value_Weight"]    << Option(70, 0, 99999);
    o["Centi_Raw_Prob_Temperature"]    << Option(25, 0, 100);
    o["Centi_Resign_Probability"]      << Option(90, 0, 100);
    o["Centi_Resign_Threshold"]        << Option(-90, -100, 100);
    o["MaxInitPly"]                    << Option(30, 0, 99999);
    o["MeanInitPly"]                   << Option(15, 0, 99999);
#ifdef MODE_LICHESS
    o["Model_Directory_Contender"]     << Option((string("model_contender/" + engineName + "/") + get_first_variant_with_model()).c_str());
#else
    o["Model_Directory_Contender"]     << Option(string("model_contender/" + engineName + "/" + availableVariants.front()).c_str());
#endif
    o["Selfplay_Number_Chunks"]        << Option(640, 1, 99999);
    o["Selfplay_Chunk_Size"]           << Option(128, 1, 99999);
    o["Milli_Policy_Clip_Thresh"]      << Option(0, 0, 100);
    o["Quick_Nodes"]                   << Option(100, 0, 99999);
#endif
}

void OptionsUCI::setoption(istringstream &is, Variant& variant, StateObj& state)
{

    string token, name, value;
    is >> token; // Consume "name" token

    // Read option name (can contain spaces)
    while (is >> token && token != "value")
        name += (name.empty() ? "" : " ") + token;

    // Read option value (can contain spaces)
    while (is >> token)
        value += (value.empty() ? "" : " ") + token;

    if (Options.find(name) != Options.end()) {
        const string givenName = name;
        std::transform(name.begin(), name.end(), name.begin(), ::tolower);
#ifdef MODE_LICHESS
        if (name == "model_directory") {
            if (value.find((string)Options["UCI_Variant"]) == std::string::npos) {
                info_string_important("The Model_Directory must have the active UCI_Variant", string("'")+(string)Options["UCI_Variant"]+string("'"), "in its filepath");
                return;
            }
        }
#endif
        Options[name] = value;
        if (name != "uci_variant" && name != "uci_chess960") {
            info_string_important("Updated option", givenName, "to", value);
        } else {
#ifdef XIANGQI
            if (name == "uci_variant") {
                // Workaround. Fairy-Stockfish does not use an enum for variants
                info_string_important("variant Xiangqi startpos rnbakabnr/9/1c5c1/p1p1p1p1p/9/9/P1P1P1P1P/1C5C1/9/RNBAKABNR w - - 0 1");
            }
#else
            bool is960 = false;
            string uciVariant = Options["UCI_Variant"];
            if (name == "uci_variant") {
                std::transform(value.begin(), value.end(), value.begin(), ::tolower);
                uciVariant = check_uci_variant_input(value, &is960);
                Options["UCI_Variant"] << Option(uciVariant.c_str());
                info_string_important("Updated option", givenName, "to", uciVariant);
#ifdef SUPPORT960
                if (Options["UCI_Chess960"] != is960) {
                    Options["UCI_Chess960"] << Option(is960);
                    info_string("Updated option UCI_Chess960 to", (string)Options["UCI_Chess960"]);
                }
#endif // SUPPORT960
            } else { // name == "uci_chess960"
                info_string_important("Updated option", givenName, "to", value);
                is960 = Options["UCI_Chess960"];
            }
            variant = UCI::variant_from_name(uciVariant);
            state.init(variant, is960);

            string suffix_960 = (is960) ? "960" : "";
#ifdef MODE_LICHESS
            Options["Model_Directory"] << Option(("model/" + engineName + "/" + (string)Options["UCI_Variant"] + suffix_960).c_str());
            Options["Model_Directory_Contender"] << Option(("model_contender/" + engineName + "/" + (string)Options["UCI_Variant"] + suffix_960).c_str());
#endif
            info_string_important("variant", (string)Options["UCI_Variant"] + suffix_960, "startpos", state.fen());
#endif // not XIANGQI
        }
    }
    else {
        info_string_important("Given option", name, "does not exist");
    }
}

string OptionsUCI::check_uci_variant_input(const string &value, bool *is960) {
    // default value of is960 == false
#ifdef SUPPORT960
    // we only want 960 for chess atm
    if (value == "fischerandom" || value == "chess960"
        || (((value == "chess") || (value == "standard")) && Options["UCI_Chess960"])) {
        *is960 = true;
        return "chess";
    }
#endif // SUPPORT960
    if (value == "standard") {
       return "chess";
    }
#ifdef MODE_LICHESS
    if (value == "threecheck") {
        return "3check";
    }
#endif // MODE_LICHESS
    // MODE_CRAZYHOUSE or others (keep value as is)
    return value;
}

const string OptionsUCI::get_first_variant_with_model()
{
    vector<string> dirs = get_directory_files("model/" + engineName + "/");
    for(string dir : dirs) {
        if (std::find(availableVariants.begin(), availableVariants.end(), dir) != availableVariants.end()) {
            const vector <string> files = get_directory_files("model/" + engineName + "/" + dir);
            if ("" != get_string_ending_with(files, ".onnx")) {
                return dir;
            }
        }
    }
    return availableVariants.front();
}

void OptionsUCI::init_new_search(SearchLimits& searchLimits, OptionsMap &options)
{
    searchLimits.reset();
    searchLimits.startTime = now();
    searchLimits.moveOverhead = TimePoint(options["Move_Overhead"]);
    searchLimits.nodes = options["Nodes"];
    searchLimits.nodesLimit = options["Nodes_Limit"];
    searchLimits.movetime = options["Fixed_Movetime"];
    searchLimits.simulations = options["Simulations"];
}<|MERGE_RESOLUTION|>--- conflicted
+++ resolved
@@ -158,12 +158,7 @@
     o["Threads_NN_Inference"]          << Option(8, 1, 512);
 #endif
     o["Timeout_MS"]                    << Option(0, 0, 99999999);
-<<<<<<< HEAD
-#ifdef MODE_LICHESS
-    o["Use_Two_Fold_Repetition"]       << Option(false);
-=======
     o["Use_Two_Fold_Repetition"]       << Option(true);
->>>>>>> 585847ad
 #ifdef MODE_CRAZYHOUSE
       // we repeat "crazyhouse" in the list because of problem in XBoard/Winboard #23
     o["UCI_Variant"]                   << Option("crazyhouse", {"crazyhouse", "crazyhouse"});
