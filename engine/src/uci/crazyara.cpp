/*
  CrazyAra, a deep learning chess variant engine
  Copyright (C) 2018       Johannes Czech, Moritz Willig, Alena Beyer
  Copyright (C) 2019-2020  Johannes Czech

  This program is free software: you can redistribute it and/or modify
  it under the terms of the GNU General Public License as published by
  the Free Software Foundation, either version 3 of the License, or
  (at your option) any later version.

  This program is distributed in the hope that it will be useful,
  but WITHOUT ANY WARRANTY; without even the implied warranty of
  MERCHANTABILITY or FITNESS FOR A PARTICULAR PURPOSE.  See the
  GNU General Public License for more details.

  You should have received a copy of the GNU General Public License
  along with this program.  If not, see <https://www.gnu.org/licenses/>.
*/

/*
 * @file: crazyara.cpp
 * Created on 12.06.2019
 * @author: queensgambit
 */

#include "crazyara.h"

#include <thread>
#include <fstream>
#include "mctsagent.h"
#include "search.h"
#include "evalinfo.h"
#include "constants.h"
#include "state.h"
#include "optionsuci.h"
#include "../tests/benchmarkpositions.h"
#include "util/communication.h"
#if defined(MODE_XIANGQI) || defined(MODE_BOARDGAMES)
#include "piece.h"
#endif
#ifdef MXNET
#include "nn/mxnetapi.h"
#elif defined TENSORRT
#include "nn/tensorrtapi.h"
#elif defined OPENVINO
#include "nn/openvinoapi.h"
#endif


CrazyAra::CrazyAra():
    rawAgent(nullptr),
    mctsAgent(nullptr),
#ifdef USE_RL
    mctsAgentContender(nullptr),
#endif
    searchSettings(SearchSettings()),
    searchLimits(SearchLimits()),
    playSettings(PlaySettings()),
    variant(StateConstants::DEFAULT_VARIANT()),
    useRawNetwork(false),      // will be initialized in init_search_settings()
    networkLoaded(false),
    ongoingSearch(false),
    changedUCIoption(false)
{
}

CrazyAra::~CrazyAra()
{
}

void CrazyAra::welcome()
{
    cout << intro << endl;
}

void CrazyAra::uci_loop(int argc, char *argv[])
{
    unique_ptr<StateObj> state = make_unique<StateObj>();
    string token, cmd;
    EvalInfo evalInfo;
    variant = StateConstants::variant_to_int(Options["UCI_Variant"]);
    state->set(StateConstants::start_fen(variant), Options["UCI_Chess960"], variant);

    for (int i = 1; i < argc; ++i)
        cmd += string(argv[i]) + " ";

    size_t it = 0;

    // this is debug vector which can contain uci commands which will be automatically processed when the executable is launched
    vector<string> commands = {
    };

    do {
        if (it < commands.size()) {
            cmd = commands[it];
            cout << ">>" << cmd << endl;
        }
        else if (argc == 1 && !getline(cin, cmd)) // Block here waiting for input or EOF
            cmd = "quit";

        istringstream is(cmd);

        token.clear(); // Avoid a stale if getline() returns empty or blank line
        is >> skipws >> token;

        if (token == "stop" || token == "quit") {
            stop_search();
        }
        else if (token == "uci") {
            cout << engine_info()
                 << Options << endl
                 << "uciok" << endl;
        }
        else if (token == "setoption")  set_uci_option(is, *state.get());
        else if (token == "go")         go(state.get(), is, evalInfo);
        else if (token == "position")   position(state.get(), is);
        else if (token == "ucinewgame") ucinewgame();
        else if (token == "isready")    is_ready<true>();

        // Additional custom non-UCI commands, mainly for debugging
        else if (token == "benchmark")  benchmark(is);
        else if (token == "root")       mctsAgent->print_root_node();
        else if (token == "tree")      export_search_tree(is);
        else if (token == "flip")       state->flip();
        else if (token == "d")          cout << *(state.get()) << endl;
        else if (token == "activeuci") activeuci();
        else if (token == "inference") inference(is);
#ifdef USE_RL
        else if (token == "selfplay")   selfplay(is);
        else if (token == "arena")      arena(is);
        // Test if the new modes are also usable for chess and others

        else if (token == "match")   multimodel_arena(is, "", "", true);
        else if (token == "tournament")   roundrobin(is);
#endif
        else
            cout << "Unknown command: " << cmd << endl;

        ++it;
    } while (token != "quit" && argc == 1); // Command line args are one-shot

    wait_to_finish_last_search();
}

void CrazyAra::prepare_search_config_structs()
{
    OptionsUCI::init_new_search(searchLimits, Options);

    if (changedUCIoption) {
        init_search_settings();
        init_play_settings();
        changedUCIoption = false;
    }
}

void CrazyAra::inference(istringstream &is)
{
    size_t warmupIterations = 100;
    size_t iterations = 3000;
    string token;
    while (is >> token) {
        if (token == "warmup") {
            is >> warmupIterations;
        }
        if (token == "iterations") {
            is >> iterations;
        }
    }
    info_string("running", warmupIterations, "warmup iteration...");
    info_string("running", iterations, "iterations...");
    info_string("batch-size:", searchSettings.batchSize);
    mctsAgent->run_inference(warmupIterations);
    const chrono::steady_clock::time_point start = chrono::steady_clock::now();
    mctsAgent->searchThreads.front()->run_inference(iterations);
    const chrono::steady_clock::time_point end = chrono::steady_clock::now();
    const size_t elapsedMS = chrono::duration_cast<chrono::milliseconds>(end - start).count();
    info_string("Inference results");
    info_string("-----------------");
    info_string("Elapsed time:", elapsedMS/1000.0, "s");
    info_string("Evaluations per second:", (iterations/double(elapsedMS))*1000*searchSettings.batchSize, "nps");
}

void CrazyAra::go(StateObj* state, istringstream &is,  EvalInfo& evalInfo)
{
    wait_to_finish_last_search();
    ongoingSearch = true;
    prepare_search_config_structs();

    string token;
    while (is >> token) {
        if (token == "searchmoves")
            while (is >> token);
        else if (token == "wtime")     is >> searchLimits.time[WHITE];
        else if (token == "btime")     is >> searchLimits.time[BLACK];
        else if (token == "winc")      is >> searchLimits.inc[WHITE];
        else if (token == "binc")      is >> searchLimits.inc[BLACK];
        else if (token == "movestogo") is >> searchLimits.movestogo;
        else if (token == "depth")     is >> searchLimits.depth;
        else if (token == "nodes")     is >> searchLimits.nodes;
        else if (token == "movetime")  is >> searchLimits.movetime;
        else if (token == "infinite")  searchLimits.infinite = true;
    }

    if (useRawNetwork) {
        rawAgent->set_search_settings(state, &searchLimits, &evalInfo);
        rawAgent->set_must_wait(true);
        mainSearchThread = thread(run_agent_thread, rawAgent.get());
        rawAgent->lock_and_wait();  // wait for the agent to be initalized to allow then stopping it.
    }
    else {
        mctsAgent->set_search_settings(state, &searchLimits, &evalInfo);
        mctsAgent->set_must_wait(true);
        mainSearchThread = thread(run_agent_thread, mctsAgent.get());
        mctsAgent->lock_and_wait();  // wait for the agent to be initalized to allow then stopping it.
    }
}

void CrazyAra::go(const string& fen, string goCommand, EvalInfo& evalInfo)
{
    unique_ptr<StateObj> state = make_unique<StateObj>();
    string token, cmd;

    variant = StateConstants::variant_to_int(Options["UCI_Variant"]);
    state->set(StateConstants::start_fen(variant), Options["UCI_Chess960"], variant);

    istringstream is("fen " + fen);

    position(state.get(), is);
    istringstream isGoCommand(goCommand);
    go(state.get(), isGoCommand, evalInfo);
}

void CrazyAra::wait_to_finish_last_search()
{
    if (ongoingSearch) {
        mainSearchThread.join();
        ongoingSearch = false;
    }
}

void CrazyAra::stop_search()
{
    if (mctsAgent != nullptr) {
        mctsAgent->stop();
        wait_to_finish_last_search();
    }
}

void CrazyAra::position(StateObj* state, istringstream& is)
{
    wait_to_finish_last_search();

    Action action;
    string token, fen;
    variant = StateConstants::variant_to_int(Options["UCI_Variant"]);

    is >> token;
    if (token == "startpos")
    {
        fen = StateConstants::start_fen(variant);
        is >> token; // Consume "moves" token if any
    }
    else if (token == "fen") {
        while (is >> token && token != "moves")
            fen += token + " ";
        fen = fen.substr(0, fen.length()-1);  // remove last ' ' to avoid parsing problems
    }
    else
        return;

    state->set(fen, Options["UCI_Chess960"], variant);
    Action lastMove = ACTION_NONE;

    // Parse move list (if any)
    while (is >> token && (action = state->uci_to_action(token)) != ACTION_NONE)
    {
        state->do_action(action);
        lastMove = action;
    }
    // inform the mcts agent of the move, so the tree can potentially be reused later
    if (lastMove != MOVE_NULL && !useRawNetwork) {
        mctsAgent->apply_move_to_tree(lastMove, false);
    }
    info_string("position", state->fen());
}

void CrazyAra::benchmark(istringstream &is)
{
    int passedCounter = 0;
    EvalInfo evalInfo;
    BenchmarkPositions benchmark;
    string moveTime;
    is >> moveTime;
    string goCommand = "go movetime " + moveTime;
    int totalNPS = 0;
    int totalDepth = 0;
    vector<int> nps;

    for (TestPosition pos : benchmark.positions) {
        go(pos.fen, goCommand, evalInfo);
        string uciMove = StateConstants::action_to_uci(evalInfo.bestMove, false);
        if (uciMove != pos.blunderMove) {
            cout << "passed      -- " << uciMove << " != " << pos.blunderMove << endl;
            passedCounter++;
        }
        else {
            cout << "failed      -- " << uciMove << " == " << pos.blunderMove << endl;
        }
        cout << "alternative -- ";
        if (uciMove == pos.alternativeMove) {
            cout << uciMove << " == " << pos.alternativeMove << endl;
        }
        else {
            cout << uciMove << " != " << pos.alternativeMove << endl;
        }
        const int cur_nps = evalInfo.calculate_nps();
        totalNPS += cur_nps;
        totalDepth += evalInfo.depth;
        nps.push_back(cur_nps);
    }

    sort(nps.begin(), nps.end());

    cout << endl << "Summary" << endl;
    cout << "----------------------" << endl;
    cout << "Passed:\t\t" << passedCounter << "/" << benchmark.positions.size() << endl;
    cout << "NPS (avg):\t" << setw(2) << totalNPS /  benchmark.positions.size() << endl;
    cout << "NPS (median):\t" << setw(2) << nps[nps.size()/2] << endl;
    cout << "PV-Depth:\t" << setw(2) << totalDepth /  benchmark.positions.size() << endl;
}

void CrazyAra::export_search_tree(istringstream &is)
{
    string depth, filename;
    is >> depth;
    is >> filename;
    if (depth == "") {
        mctsAgent->export_search_tree(2, "tree.gv");
        return;
    }
    if (filename == "") {
        mctsAgent->export_search_tree(std::stoi(depth), "tree.gv");
        return;
    }
    mctsAgent->export_search_tree(std::stoi(depth), filename);
}

void CrazyAra::activeuci()
{
    for (const auto& it : Options)
        cout << "option name " << it.first << " value " << string(Options[it.first]) << endl;
    cout << "readyok" << endl;
}

#ifdef USE_RL
void CrazyAra::selfplay(istringstream &is)
{
    prepare_search_config_structs();
    SelfPlay selfPlay(rawAgent.get(), mctsAgent.get(), &searchLimits, &playSettings, &rlSettings, Options);
    size_t numberOfGames;
    is >> numberOfGames;
    selfPlay.go(numberOfGames, variant);
    cout << "readyok" << endl;
}

void CrazyAra::arena(istringstream &is)
{
    prepare_search_config_structs();
    SelfPlay selfPlay(rawAgent.get(), mctsAgent.get(), &searchLimits, &playSettings, &rlSettings, Options);
    fill_nn_vectors(Options["Model_Directory_Contender"], netSingleContenderVector, netBatchesContenderVector);
    mctsAgentContender = create_new_mcts_agent(netSingleContenderVector, netBatchesContenderVector, &searchSettings);
    size_t numberOfGames;
    is >> numberOfGames;
    TournamentResult tournamentResult = selfPlay.go_arena(mctsAgentContender.get(), numberOfGames, variant);

    cout << "Arena summary" << endl;
    cout << "Score of Contender vs Producer: " << tournamentResult << endl;
    if (tournamentResult.score() > 0.5f) {
        cout << "replace" << endl;
    }
    else {
        cout << "keep" << endl;
    }
    write_tournament_result_to_csv(tournamentResult, "arena_results.csv");
}

void CrazyAra::multimodel_arena(istringstream &is, const string &modelDirectory1, const string &modelDirectory2, bool isModelInInputStream)
{
    SearchLimits searchLimits;
    searchLimits.nodes = size_t(Options["Nodes"]);

    // create two MCTS agents
    int type;
    int folder;
    is >> type;
    string modelDir1 = modelDirectory1;
    if (isModelInInputStream)
    {
        is >> folder;
        modelDir1 = "m" + std::to_string(folder) + "/";
    }
    auto mcts1 = create_new_mcts_agent(netSingleVector, netBatchesVector, &searchSettings, static_cast<MCTSAgentType>(type));
    if (modelDir1 != "")
    {
        fill_nn_vectors(modelDir1, netSingleVector, netBatchesVector);
        mcts1 = create_new_mcts_agent(netSingleVector, netBatchesVector, &searchSettings, static_cast<MCTSAgentType>(type));
    }

    is >> type;
    string modelDir2 = modelDirectory2;
    if (isModelInInputStream)
    {
        is >> folder;
        modelDir2 = "m" + std::to_string(folder) + "/";
    }
    auto mcts2 = create_new_mcts_agent(netSingleVector, netBatchesVector, &searchSettings, static_cast<MCTSAgentType>(type));
    if (modelDir2 != "")
    {
        fill_nn_vectors(modelDir2, netSingleContenderVector, netBatchesContenderVector);
        mcts2 = create_new_mcts_agent(netSingleContenderVector, netBatchesContenderVector, &searchSettings, static_cast<MCTSAgentType>(type));
    }

    SelfPlay selfPlay(rawAgent.get(), mcts1.get(), &searchLimits, &playSettings, &rlSettings, Options);
    size_t numberOfGames;
    is >> numberOfGames;
    TournamentResult tournamentResult = selfPlay.go_arena(mcts2.get(), numberOfGames, variant);

    cout << "Arena summary" << endl;
    cout << "Score of Agent1 vs Agent2: " << tournamentResult << endl;
    write_tournament_result_to_csv(tournamentResult, "mcts_arena_results.csv");
}

void CrazyAra::roundrobin(istringstream &is)
{
    int type;
    int numberofgames;
    is >> numberofgames;
    struct modelstring
    {
        int number_of_mcts_agent;
        int number_of_model_folder;
    };

    int i = 0;
    std::vector<modelstring> agents;
    std::vector<int> numbers;
    while (!is.eof())
    {
        is >> type;
        int tmp1 = type;
        is >> type;

        modelstring tmp;
        tmp.number_of_mcts_agent = tmp1;
        tmp.number_of_model_folder = type;
        std::cout << "ini " << tmp1 << " " << type << std::endl;
        agents.push_back(tmp);
        numbers.push_back(i);
        i++;
    }

    std::vector<std::string> combinations = comb(numbers, 2);
    std::string delimiter = " ";
    for (int i = 0; i < combinations.size(); i++)
    {
        std::string s = combinations[i];

        int token1 = std::stoi(s.substr(0, s.find(delimiter)));
        int token2 = std::stoi(s.substr(2, s.find(delimiter)));
        std::string comb = std::to_string(agents[token1].number_of_mcts_agent) + " " + std::to_string(agents[token2].number_of_mcts_agent);
        std::string m1 = "m" + std::to_string(agents[token1].number_of_model_folder) + "/";
        std::string m2 = "m" + std::to_string(agents[token2].number_of_model_folder) + "/";
        std::istringstream iss(comb + " " + std::to_string(numberofgames));
        multimodel_arena(iss, m1, m2, false);
    }

    exit(0);
}

void CrazyAra::init_rl_settings()
{
    rlSettings.numberChunks = Options["Selfplay_Number_Chunks"];
    rlSettings.chunkSize = Options["Selfplay_Chunk_Size"];
    rlSettings.quickSearchNodes = Options["Quick_Nodes"];
    rlSettings.quickSearchProbability = Options["Centi_Quick_Probability"] / 100.0f;
    rlSettings.quickSearchQValueWeight = Options["Centi_Quick_Q_Value_Weight"] / 100.0f;
    rlSettings.lowPolicyClipThreshold = Options["Milli_Policy_Clip_Thresh"] / 1000.0f;
    rlSettings.quickDirichletEpsilon = Options["Centi_Quick_Dirichlet_Epsilon"] / 100.0f;
    rlSettings.nodeRandomFactor = Options["Centi_Node_Random_Factor"] / 100.0f;
    rlSettings.rawPolicyProbabilityTemperature = Options["Centi_Raw_Prob_Temperature"] / 100.0f;
    rlSettings.resignProbability = Options["Centi_Resign_Probability"] / 100.0f;
    rlSettings.resignThreshold = Options["Centi_Resign_Threshold"] / 100.0f;
    rlSettings.reuseTreeForSelpay = Options["Reuse_Tree"];
    rlSettings.epdFilePath = string(Options["EPD_File_Path"]);
    if (rlSettings.epdFilePath != "<empty>" and rlSettings.epdFilePath != "") {
        std::ifstream epdFile (rlSettings.epdFilePath);
        if (!epdFile.is_open()) {
            throw invalid_argument("Given epd file: " + rlSettings.epdFilePath + " could not be opened.");
        }
    }
}
#endif

std::string read_string_from_file(const std::string &file_path){
    const std::ifstream input_stream(file_path, std::ios_base::binary);

    if (input_stream.fail()) {
        throw std::runtime_error("Failed to open file");
    }

    std::stringstream buffer;
    buffer << input_stream.rdbuf();

    return buffer.str();
}

void CrazyAra::init()
{
    OptionsUCI::init(Options);
#ifdef MODE_XIANGQI
    UCI::init(Options);
    pieceMap.init();
#endif
#ifdef MODE_BOARDGAMES
    UCI::init(Options);
    pieceMap.init();
    fstream variantIni;
    const string file_path = "variants.ini";
    string variantInitContent = read_string_from_file(file_path);
    std::stringstream ss(variantInitContent);
    variants.parse_istream<false>(ss);
    Options["UCI_Variant"].set_combo(variants.get_keys());
#endif
#ifdef SF_DEPENDENCY
    Bitboards::init();
    Position::init();
    Bitbases::init();
    Search::init();
#endif
#if defined(MODE_XIANGQI) || defined(MODE_BOARDGAMES)
    // This is a workaround for compatibility with Fairy-Stockfish
    // Option with key "Threads" is also removed. (See /3rdparty/Fairy-Stockfish/src/ucioption.cpp)
    Options.erase("Hash");
    Options.erase("Use NNUE");
#endif
}

void CrazyAra::fill_single_nn_vector(const string& modelDirectory, vector<unique_ptr<NeuralNetAPI>>& netSingleVector, vector<vector<unique_ptr<NeuralNetAPI>>>& netBatchesVector)
{
    unique_ptr<NeuralNetAPI> netSingleTmp = create_new_net(modelDirectory, int(Options["First_Device_ID"]), 1);
    netSingleTmp->validate_neural_network();
    netSingleVector.push_back(std::move(netSingleTmp));

    size_t idx = 0;
    for (int deviceId = int(Options["First_Device_ID"]); deviceId <= int(Options["Last_Device_ID"]); ++deviceId) {
        for (size_t i = 0; i < size_t(Options["Threads"]); ++i) {
            unique_ptr<NeuralNetAPI> netBatchesTmp = create_new_net(modelDirectory, deviceId, searchSettings.batchSize);
            netBatchesTmp->validate_neural_network();
            netBatchesVector[idx].push_back(std::move(netBatchesTmp));
            ++idx;
        }
    }
}

void CrazyAra::fill_nn_vectors(const string& modelDirectory, vector<unique_ptr<NeuralNetAPI>>& netSingleVector, vector<vector<unique_ptr<NeuralNetAPI>>>& netBatchesVector)
{
    netSingleVector.clear();
    netBatchesVector.clear();
    // threads is the first dimension, the phase are the 2nd dimension
    netBatchesVector.resize(Options["Threads"] * get_num_gpus(Options));

    // early return if no phases are used
    for (const auto& entry : fs::directory_iterator(modelDirectory)) {
        if (!fs::is_directory(entry.path())) {
            fill_single_nn_vector(modelDirectory, netSingleVector, netBatchesVector);
            return;
        }
        else {
            break;
        }
    }

    // analyse directory to get num phases
    for (const auto& entry : fs::directory_iterator(modelDirectory)) {
        std::cout << entry.path().generic_string() << std::endl;

        fill_single_nn_vector(entry.path().generic_string(), netSingleVector, netBatchesVector);
    }
}


template<bool verbose>
bool CrazyAra::is_ready()
{
    bool hasReplied = false;
    if (!networkLoaded) {
        netSingleVector.clear();
        netBatchesVector.clear();
        const size_t timeoutMS = Options["Timeout_MS"];
        TimeOutReadyThread timeoutThread(timeoutMS);
        thread tTimeoutThread;
        if (timeoutMS != 0) {
            tTimeoutThread = thread(run_timeout_thread, &timeoutThread);
        }
        init_search_settings();
        init_play_settings();
#ifdef USE_RL
        init_rl_settings();
#endif

<<<<<<< HEAD
        // analyse directory to get num phases
        for (const auto& entry : fs::directory_iterator(string(Options["Model_Directory"]))) {
            std::cout << entry.path().generic_string() << std::endl;

            unique_ptr<NeuralNetAPI> netSingleTmp = create_new_net_single(entry.path().generic_string());
            netSingleTmp->validate_neural_network();
            vector<unique_ptr<NeuralNetAPI>> netBatchesTmp = create_new_net_batches(entry.path().generic_string());
            netBatchesTmp.front()->validate_neural_network();

            netSingleVector.push_back(std::move(netSingleTmp));
            netBatchesVector.push_back(std::move(netBatchesTmp));
        }

        mctsAgent = create_new_mcts_agent(netSingleVector, netBatchesVector, &searchSettings);
        //rawAgent = make_unique<RawNetAgent>(netSingleVector, &playSettings, false, &searchSettings);
        // TODO: rawAgent currently doesn't work (netSingleVector somehow doesn't contain any nets)
        StateConstants::init(mctsAgent->is_policy_map(), Options["UCI_Chess960"]);
=======
        fill_nn_vectors(Options["Model_Directory"], netSingleVector, netBatchesVector);

        mctsAgent = create_new_mcts_agent(netSingleVector, netBatchesVector, &searchSettings);
        rawAgent = make_unique<RawNetAgent>(netSingleVector, &playSettings, false, &searchSettings);
        StateConstants::init(mctsAgent->is_policy_map(), Options["UCI_Chess960"]);

>>>>>>> 09b5b5a2
        timeoutThread.kill();
        if (timeoutMS != 0) {
            tTimeoutThread.join();
        }
        hasReplied = timeoutThread.has_replied();
        networkLoaded = true;
    }
    wait_to_finish_last_search();
    if (verbose && !hasReplied) {
        cout << "readyok" << endl;
    }
    return networkLoaded;
}

void CrazyAra::ucinewgame()
{
    if (networkLoaded) {
        wait_to_finish_last_search();
        mctsAgent->clear_game_history();
        cout << "info string newgame" << endl;
    }
}

string CrazyAra::engine_info()
{
    stringstream ss;
    ss << "id name " << engineName << " " << engineVersion << " (" << __DATE__ << ")" << "\n";
    ss << "id author " << engineAuthors;
    return ss.str();
}

unique_ptr<NeuralNetAPI> CrazyAra::create_new_net(const string& modelDirectory, int deviceId, unsigned int batchSize)
{
#ifdef MXNET
    #ifdef TENSORRT
        const bool useTensorRT = bool(Options["Use_TensorRT"]);
    #else
        const bool useTensorRT = false;
    #endif
    return make_unique<MXNetAPI>(Options["Context"], deviceId, batchSize, modelDirectory, Options["Precision"], useTensorRT);
#elif defined TENSORRT
    return make_unique<TensorrtAPI>(deviceId, batchSize, modelDirectory, Options["Precision"]);
#elif defined OPENVINO
    return make_unique<OpenVinoAPI>(deviceId, batchSize, modelDirectory, Options["Threads_NN_Inference"]);
#endif
    return nullptr;
}

void CrazyAra::set_uci_option(istringstream &is, StateObj& state)
{
    // these three UCI-Options may trigger a network reload, keep an eye on them
    const string prevModelDir = Options["Model_Directory"];
    const int prevThreads = Options["Threads"];
    const string prevUciVariant = Options["UCI_Variant"];
    const int prevFirstDeviceID = Options["First_Device_ID"];
    const int prevLastDeviceID = Options["Last_Device_ID"];
#ifdef SUPPORT960
    const bool prevIs960 = Options["UCI_Chess960"];
#else
    const bool prevIs960 = false;
#endif

    OptionsUCI::setoption(is, variant, state);
#ifdef SUPPORT960
    const bool curIs960 = Options["UCI_Chess960"];
#else
    const bool curIs960 = false;
#endif
    changedUCIoption = true;
    if (networkLoaded) {
        if (string(Options["Model_Directory"]) != prevModelDir || int(Options["Threads"]) != prevThreads || string(Options["UCI_Variant"]) != prevUciVariant ||
            int(Options["First_Device_ID"]) != prevFirstDeviceID || int(Options["Last_Device_ID"] != prevLastDeviceID) || prevIs960 != curIs960) {
            networkLoaded = false;
            is_ready<false>();
        }
    }
}

unique_ptr<MCTSAgent> CrazyAra::create_new_mcts_agent(vector<unique_ptr<NeuralNetAPI>>& netSingleVector, vector<vector<unique_ptr<NeuralNetAPI>>>& netBatchesVector, SearchSettings* searchSettings, MCTSAgentType type)
{
    switch (type) {
    case MCTSAgentType::kDefault:
        return make_unique<MCTSAgent>(netSingleVector, netBatchesVector, searchSettings, &playSettings);
    case MCTSAgentType::kBatch1:
        info_string("TYP 1 -> Batch 1");
        return make_unique<MCTSAgentBatch>(netSingleVector, netBatchesVector, searchSettings, &playSettings , 1, false);
    case MCTSAgentType::kBatch3:
        info_string("TYP 2 -> Batch 3");
        return make_unique<MCTSAgentBatch>(netSingleVector, netBatchesVector, searchSettings, &playSettings , 3, false);
    case MCTSAgentType::kBatch5:
        info_string("TYP 3 -> Batch 5");
        return make_unique<MCTSAgentBatch>(netSingleVector, netBatchesVector, searchSettings, &playSettings , 5, false);
    case MCTSAgentType::kBatch3_reducedNodes:
        info_string("TYP 4 -> Batch 3 Split");
        return make_unique<MCTSAgentBatch>(netSingleVector, netBatchesVector, searchSettings, &playSettings , 3, true);
    case MCTSAgentType::kBatch5_reducedNodes:
        info_string("TYP 5 -> Batch 5 Split");
        return make_unique<MCTSAgentBatch>(netSingleVector, netBatchesVector, searchSettings, &playSettings , 5, true);
    case MCTSAgentType::kTrueSight:
        info_string("TYP 6 -> TrueSight");
        return make_unique<MCTSAgentTrueSight>(netSingleVector, netBatchesVector, searchSettings, &playSettings);
    case MCTSAgentType::kRandom:
        info_string("TYP 7 -> Random");
        return make_unique<MCTSAgentRandom>(netSingleVector, netBatchesVector, searchSettings, &playSettings);
    
    default:
      info_string("Unknown MCTSAgentType");
      return nullptr;
  }
}

void CrazyAra::init_search_settings()
{
    validate_device_indices(Options);
    searchSettings.multiPV = Options["MultiPV"];
    searchSettings.threads = Options["Threads"] * get_num_gpus(Options);
    searchSettings.batchSize = Options["Batch_Size"];
    searchSettings.useMCGS = Options["Search_Type"] == "mcgs";
    if (Options["Search_Player_Mode"] == "two_player") {
        searchSettings.searchPlayerMode = MODE_TWO_PLAYER;
    }
    else if (Options["Search_Player_Mode"] == "single_player") {
        searchSettings.searchPlayerMode = MODE_SINGLE_PLAYER;
    }
//    searchSettings.uInit = float(Options["Centi_U_Init_Divisor"]) / 100.0f;     currently disabled
//    searchSettings.uMin = Options["Centi_U_Min"] / 100.0f;                      currently disabled
//    searchSettings.uBase = Options["U_Base"];                                   currently disabled
    searchSettings.qValueWeight = Options["Centi_Q_Value_Weight"] / 100.0f;
    searchSettings.qVetoDelta = Options["Centi_Q_Veto_Delta"] / 100.0f;
    searchSettings.epsilonChecksCounter = round((1.0f / Options["Centi_Epsilon_Checks"]) * 100.0f);
    searchSettings.epsilonGreedyCounter = round((1.0f / Options["Centi_Epsilon_Greedy"]) * 100.0f);
//    searchSettings.enhanceCaptures = Options["Enhance_Captures"];               //currently disabled
    searchSettings.cpuctInit = Options["Centi_CPuct_Init"] / 100.0f;
    searchSettings.cpuctBase = Options["CPuct_Base"];
    searchSettings.dirichletEpsilon = Options["Centi_Dirichlet_Epsilon"] / 100.0f;
    searchSettings.dirichletAlpha = Options["Centi_Dirichlet_Alpha"] / 100.0f;
    searchSettings.nodePolicyTemperature = Options["Centi_Node_Temperature"] / 100.0f;
    searchSettings.randomMoveFactor = Options["Centi_Random_Move_Factor"]  / 100.0f;
    searchSettings.allowEarlyStopping = Options["Allow_Early_Stopping"];
    useRawNetwork = Options["Use_Raw_Network"];
    searchSettings.useNPSTimemanager = Options["Use_NPS_Time_Manager"];
    if (string(Options["SyzygyPath"]).empty() || string(Options["SyzygyPath"]) == "<empty>") {
        searchSettings.useTablebase = false;
    }
    else {
        searchSettings.useTablebase = true;
    }
    searchSettings.reuseTree = Options["Reuse_Tree"];
    searchSettings.mctsSolver = Options["MCTS_Solver"];
    if (Options["Virtual_Style"] == "virtual_loss") {
        searchSettings.virtualStyle = VIRTUAL_LOSS;
    }
    else if (Options["Virtual_Style"] == "virtual_visit") {
        searchSettings.virtualStyle = VIRTUAL_VISIT;
    }
    else if (Options["Virtual_Style"] == "virtual_offset") {
        searchSettings.virtualStyle = VIRTUAL_OFFSET;
    }
    else if (Options["Virtual_Style"] == "virtual_mix") {
        searchSettings.virtualStyle = VIRTUAL_MIX;
    }
    else {
        info_string_important("Unknown option", Options["Virtual_Style"], "for Virtual_Style");
    }
    searchSettings.virtualMixThreshold = Options["Virtual_Mix_Threshold"];
    if (Options["Game_Phase_Definition"] == "lichess") {
        searchSettings.gamePhaseDefinition = LICHESS;
    }
    else if (Options["Game_Phase_Definition"] == "movecount") {
        searchSettings.gamePhaseDefinition = MOVECOUNT;
    }
    else {
        info_string_important("Unknown option", Options["Game_Phase_Definition"], "for Game_Phase_Definition");
    }
}

void CrazyAra::init_play_settings()
{
    playSettings.initTemperature = Options["Centi_Temperature"] / 100.0f;
    playSettings.temperatureMoves = Options["Temperature_Moves"];
    playSettings.temperatureDecayFactor = Options["Centi_Temperature_Decay"] / 100.0f;
    playSettings.quantileClipping = Options["Centi_Quantile_Clipping"] / 100.0f;
#ifdef USE_RL
    playSettings.meanInitPly = Options["MeanInitPly"];
    playSettings.maxInitPly = Options["MaxInitPly"];
#endif
}

size_t get_num_gpus(OptionsMap& option)
{
    return size_t(option["Last_Device_ID"] - option["First_Device_ID"] + 1);
}

void validate_device_indices(OptionsMap& option)
{
    if (option["Last_Device_ID"] < option["First_Device_ID"]) {
        info_string("Last_Device_ID:", option["Last_Device_ID"]);
        info_string("First_Device_ID:", option["First_Device_ID"]);
        info_string("Last_Device_ID is smaller than First_Device_ID.");
        info_string("Last_Device_ID will be set to ", option["First_Device_ID"]);
        option["Last_Device_ID"] = option["First_Device_ID"];
    }
}

std::vector<std::string> comb(std::vector<int> N, int K)
{
    std::string bitmask(K, 1); // K leading 1's
    bitmask.resize(N.size(), 0); // N-K trailing 0's
    std::vector<std::string> p ;
    // print integers and permute bitmask

    do {
        std::string c = "";
        for (int i = 0; i < N.size(); ++i) // [0..N-1] integers
        {
            if (bitmask[i]){
                c.append(std::to_string(N[i])+ " ");
            }
        }
        p.push_back(c);
    } while (std::prev_permutation(bitmask.begin(), bitmask.end()));

    return p;
}<|MERGE_RESOLUTION|>--- conflicted
+++ resolved
@@ -594,8 +594,6 @@
 {
     bool hasReplied = false;
     if (!networkLoaded) {
-        netSingleVector.clear();
-        netBatchesVector.clear();
         const size_t timeoutMS = Options["Timeout_MS"];
         TimeOutReadyThread timeoutThread(timeoutMS);
         thread tTimeoutThread;
@@ -608,32 +606,12 @@
         init_rl_settings();
 #endif
 
-<<<<<<< HEAD
-        // analyse directory to get num phases
-        for (const auto& entry : fs::directory_iterator(string(Options["Model_Directory"]))) {
-            std::cout << entry.path().generic_string() << std::endl;
-
-            unique_ptr<NeuralNetAPI> netSingleTmp = create_new_net_single(entry.path().generic_string());
-            netSingleTmp->validate_neural_network();
-            vector<unique_ptr<NeuralNetAPI>> netBatchesTmp = create_new_net_batches(entry.path().generic_string());
-            netBatchesTmp.front()->validate_neural_network();
-
-            netSingleVector.push_back(std::move(netSingleTmp));
-            netBatchesVector.push_back(std::move(netBatchesTmp));
-        }
-
-        mctsAgent = create_new_mcts_agent(netSingleVector, netBatchesVector, &searchSettings);
-        //rawAgent = make_unique<RawNetAgent>(netSingleVector, &playSettings, false, &searchSettings);
-        // TODO: rawAgent currently doesn't work (netSingleVector somehow doesn't contain any nets)
-        StateConstants::init(mctsAgent->is_policy_map(), Options["UCI_Chess960"]);
-=======
         fill_nn_vectors(Options["Model_Directory"], netSingleVector, netBatchesVector);
 
         mctsAgent = create_new_mcts_agent(netSingleVector, netBatchesVector, &searchSettings);
         rawAgent = make_unique<RawNetAgent>(netSingleVector, &playSettings, false, &searchSettings);
         StateConstants::init(mctsAgent->is_policy_map(), Options["UCI_Chess960"]);
 
->>>>>>> 09b5b5a2
         timeoutThread.kill();
         if (timeoutMS != 0) {
             tTimeoutThread.join();
