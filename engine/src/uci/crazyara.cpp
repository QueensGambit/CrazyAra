/*
  CrazyAra, a deep learning chess variant engine
  Copyright (C) 2018       Johannes Czech, Moritz Willig, Alena Beyer
  Copyright (C) 2019-2020  Johannes Czech

  This program is free software: you can redistribute it and/or modify
  it under the terms of the GNU General Public License as published by
  the Free Software Foundation, either version 3 of the License, or
  (at your option) any later version.

  This program is distributed in the hope that it will be useful,
  but WITHOUT ANY WARRANTY; without even the implied warranty of
  MERCHANTABILITY or FITNESS FOR A PARTICULAR PURPOSE.  See the
  GNU General Public License for more details.

  You should have received a copy of the GNU General Public License
  along with this program.  If not, see <https://www.gnu.org/licenses/>.
*/

/*
 * @file: crazyara.cpp
 * Created on 12.06.2019
 * @author: queensgambit
 */

#include "crazyara.h"

#include <thread>
#include <fstream>
#include "mctsagent.h"
#include "search.h"
#include "evalinfo.h"
#include "constants.h"
#include "state.h"
#include "optionsuci.h"
#include "../tests/benchmarkpositions.h"
#include "util/communication.h"
#if defined(MODE_XIANGQI) || defined(MODE_BOARDGAMES)
#include "piece.h"
#endif
#ifdef MXNET
#include "nn/mxnetapi.h"
#elif defined TENSORRT
#include "nn/tensorrtapi.h"
#elif defined OPENVINO
#include "nn/openvinoapi.h"
#endif


CrazyAra::CrazyAra():
    rawAgent(nullptr),
    mctsAgent(nullptr),
#ifdef USE_RL
    netSingleContender(nullptr),
    mctsAgentContender(nullptr),
#endif
    searchSettings(SearchSettings()),
    searchLimits(SearchLimits()),
    playSettings(PlaySettings()),
    variant(StateConstants::DEFAULT_VARIANT()),
    useRawNetwork(false),      // will be initialized in init_search_settings()
    networkLoaded(false),
    ongoingSearch(false),
    changedUCIoption(false)
{
}

CrazyAra::~CrazyAra()
{
}

void CrazyAra::welcome()
{
    cout << intro << endl;
}

void CrazyAra::uci_loop(int argc, char *argv[])
{
    unique_ptr<StateObj> state = make_unique<StateObj>();
    string token, cmd;
    EvalInfo evalInfo;
    variant = StateConstants::variant_to_int(Options["UCI_Variant"]);
    state->set(StateConstants::start_fen(variant), Options["UCI_Chess960"], variant);

    for (int i = 1; i < argc; ++i)
        cmd += string(argv[i]) + " ";

    size_t it = 0;

    // this is debug vector which can contain uci commands which will be automatically processed when the executable is launched
    vector<string> commands = {
    };

    do {
        if (it < commands.size()) {
            cmd = commands[it];
            cout << ">>" << cmd << endl;
        }
        else if (argc == 1 && !getline(cin, cmd)) // Block here waiting for input or EOF
            cmd = "quit";

        istringstream is(cmd);

        token.clear(); // Avoid a stale if getline() returns empty or blank line
        is >> skipws >> token;

        if (token == "stop" || token == "quit") {
            stop_search();
        }
        else if (token == "uci") {
            cout << engine_info()
                 << Options << endl
                 << "uciok" << endl;
        }
        else if (token == "setoption")  set_uci_option(is, *state.get());
        else if (token == "go")         go(state.get(), is, evalInfo);
        else if (token == "position")   position(state.get(), is);
        else if (token == "ucinewgame") ucinewgame();
        else if (token == "isready")    is_ready<true>();

        // Additional custom non-UCI commands, mainly for debugging
        else if (token == "benchmark")  benchmark(is);
        else if (token == "root")       mctsAgent->print_root_node();
        else if (token == "tree")      export_search_tree(is);
        else if (token == "flip")       state->flip();
        else if (token == "d")          cout << *(state.get()) << endl;
        else if (token == "activeuci") activeuci();
        else if (token == "inference") inference(is);
#ifdef USE_RL
        else if (token == "selfplay")   selfplay(is);
        else if (token == "arena")      arena(is);
        // Test if the new modes are also usable for chess and others

        else if (token == "match")   multimodel_arena(is, "", "", true);
        else if (token == "tournament")   roundrobin(is);
#endif
        else
            cout << "Unknown command: " << cmd << endl;

        ++it;
    } while (token != "quit" && argc == 1); // Command line args are one-shot

    wait_to_finish_last_search();
}

void CrazyAra::prepare_search_config_structs()
{
    OptionsUCI::init_new_search(searchLimits, Options);

    if (changedUCIoption) {
        init_search_settings();
        init_play_settings();
        changedUCIoption = false;
    }
}

void CrazyAra::inference(istringstream &is)
{
    size_t warmupIterations = 100;
    size_t iterations = 3000;
    string token;
    while (is >> token) {
        if (token == "warmup") {
            is >> warmupIterations;
        }
        if (token == "iterations") {
            is >> iterations;
        }
    }
    info_string("running", warmupIterations, "warmup iteration...");
    info_string("running", iterations, "iterations...");
    info_string("batch-size:", searchSettings.batchSize);
    mctsAgent->run_inference(warmupIterations);
    const chrono::steady_clock::time_point start = chrono::steady_clock::now();
    mctsAgent->searchThreads.front()->run_inference(iterations);
    const chrono::steady_clock::time_point end = chrono::steady_clock::now();
    const size_t elapsedMS = chrono::duration_cast<chrono::milliseconds>(end - start).count();
    info_string("Inference results");
    info_string("-----------------");
    info_string("Elapsed time:", elapsedMS/1000.0, "s");
    info_string("Evaluations per second:", (iterations/double(elapsedMS))*1000*searchSettings.batchSize, "nps");
}

void CrazyAra::go(StateObj* state, istringstream &is,  EvalInfo& evalInfo)
{
    wait_to_finish_last_search();
    ongoingSearch = true;
    prepare_search_config_structs();

    string token;
    while (is >> token) {
        if (token == "searchmoves")
            while (is >> token);
        else if (token == "wtime")     is >> searchLimits.time[WHITE];
        else if (token == "btime")     is >> searchLimits.time[BLACK];
        else if (token == "winc")      is >> searchLimits.inc[WHITE];
        else if (token == "binc")      is >> searchLimits.inc[BLACK];
        else if (token == "movestogo") is >> searchLimits.movestogo;
        else if (token == "depth")     is >> searchLimits.depth;
        else if (token == "nodes")     is >> searchLimits.nodes;
        else if (token == "movetime")  is >> searchLimits.movetime;
        else if (token == "infinite")  searchLimits.infinite = true;
    }

    if (useRawNetwork) {
        rawAgent->set_search_settings(state, &searchLimits, &evalInfo);
        rawAgent->set_must_wait(true);
        mainSearchThread = thread(run_agent_thread, rawAgent.get());
        rawAgent->lock_and_wait();  // wait for the agent to be initalized to allow then stopping it.
    }
    else {
        mctsAgent->set_search_settings(state, &searchLimits, &evalInfo);
        mctsAgent->set_must_wait(true);
        mainSearchThread = thread(run_agent_thread, mctsAgent.get());
        mctsAgent->lock_and_wait();  // wait for the agent to be initalized to allow then stopping it.
    }
}

void CrazyAra::go(const string& fen, string goCommand, EvalInfo& evalInfo)
{
    unique_ptr<StateObj> state = make_unique<StateObj>();
    string token, cmd;

    variant = StateConstants::variant_to_int(Options["UCI_Variant"]);
    state->set(StateConstants::start_fen(variant), Options["UCI_Chess960"], variant);

    istringstream is("fen " + fen);

    position(state.get(), is);
    istringstream isGoCommand(goCommand);
    go(state.get(), isGoCommand, evalInfo);
}

void CrazyAra::wait_to_finish_last_search()
{
    if (ongoingSearch) {
        mainSearchThread.join();
        ongoingSearch = false;
    }
}

void CrazyAra::stop_search()
{
    if (mctsAgent != nullptr) {
        mctsAgent->stop();
        wait_to_finish_last_search();
    }
}

void CrazyAra::position(StateObj* state, istringstream& is)
{
    wait_to_finish_last_search();

    Action action;
    string token, fen;
    variant = StateConstants::variant_to_int(Options["UCI_Variant"]);

    is >> token;
    if (token == "startpos")
    {
        fen = StateConstants::start_fen(variant);
        is >> token; // Consume "moves" token if any
    }
    else if (token == "fen") {
        while (is >> token && token != "moves")
            fen += token + " ";
        fen = fen.substr(0, fen.length()-1);  // remove last ' ' to avoid parsing problems
    }
    else
        return;

    state->set(fen, Options["UCI_Chess960"], variant);
    Action lastMove = ACTION_NONE;

    // Parse move list (if any)
    while (is >> token && (action = state->uci_to_action(token)) != ACTION_NONE)
    {
        state->do_action(action);
        lastMove = action;
    }
    // inform the mcts agent of the move, so the tree can potentially be reused later
    if (lastMove != MOVE_NULL && !useRawNetwork) {
        mctsAgent->apply_move_to_tree(lastMove, false);
    }
    info_string("position", state->fen());
}

void CrazyAra::benchmark(istringstream &is)
{
    int passedCounter = 0;
    EvalInfo evalInfo;
    BenchmarkPositions benchmark;
    string moveTime;
    is >> moveTime;
    string goCommand = "go movetime " + moveTime;
    int totalNPS = 0;
    int totalDepth = 0;
    vector<int> nps;

    for (TestPosition pos : benchmark.positions) {
        go(pos.fen, goCommand, evalInfo);
        string uciMove = StateConstants::action_to_uci(evalInfo.bestMove, false);
        if (uciMove != pos.blunderMove) {
            cout << "passed      -- " << uciMove << " != " << pos.blunderMove << endl;
            passedCounter++;
        }
        else {
            cout << "failed      -- " << uciMove << " == " << pos.blunderMove << endl;
        }
        cout << "alternative -- ";
        if (uciMove == pos.alternativeMove) {
            cout << uciMove << " == " << pos.alternativeMove << endl;
        }
        else {
            cout << uciMove << " != " << pos.alternativeMove << endl;
        }
        const int cur_nps = evalInfo.calculate_nps();
        totalNPS += cur_nps;
        totalDepth += evalInfo.depth;
        nps.push_back(cur_nps);
    }

    sort(nps.begin(), nps.end());

    cout << endl << "Summary" << endl;
    cout << "----------------------" << endl;
    cout << "Passed:\t\t" << passedCounter << "/" << benchmark.positions.size() << endl;
    cout << "NPS (avg):\t" << setw(2) << totalNPS /  benchmark.positions.size() << endl;
    cout << "NPS (median):\t" << setw(2) << nps[nps.size()/2] << endl;
    cout << "PV-Depth:\t" << setw(2) << totalDepth /  benchmark.positions.size() << endl;
}

void CrazyAra::export_search_tree(istringstream &is)
{
    string depth, filename;
    is >> depth;
    is >> filename;
    if (depth == "") {
        mctsAgent->export_search_tree(2, "tree.gv");
        return;
    }
    if (filename == "") {
        mctsAgent->export_search_tree(std::stoi(depth), "tree.gv");
        return;
    }
    mctsAgent->export_search_tree(std::stoi(depth), filename);
}

void CrazyAra::activeuci()
{
    for (const auto& it : Options)
        cout << "option name " << it.first << " value " << string(Options[it.first]) << endl;
    cout << "readyok" << endl;
}

#ifdef USE_RL
void CrazyAra::selfplay(istringstream &is)
{
    prepare_search_config_structs();
    SelfPlay selfPlay(rawAgent.get(), mctsAgent.get(), &searchLimits, &playSettings, &rlSettings, Options);
    size_t numberOfGames;
    is >> numberOfGames;
    selfPlay.go(numberOfGames, variant);
    cout << "readyok" << endl;
}

void CrazyAra::arena(istringstream &is)
{
    prepare_search_config_structs();
    SelfPlay selfPlay(rawAgent.get(), mctsAgent.get(), &searchLimits, &playSettings, &rlSettings, Options);
    netSingleContender = create_new_net_single(Options["Model_Directory_Contender"]);
    netBatchesContender = create_new_net_batches(Options["Model_Directory_Contender"]);
    mctsAgentContender = create_new_mcts_agent(netSingleContender.get(), netBatchesContender, &searchSettings);
    size_t numberOfGames;
    is >> numberOfGames;
    TournamentResult tournamentResult = selfPlay.go_arena(mctsAgentContender.get(), numberOfGames, variant);

    cout << "Arena summary" << endl;
    cout << "Score of Contender vs Producer: " << tournamentResult << endl;
    if (tournamentResult.score() > 0.5f) {
        cout << "replace" << endl;
    }
    else {
        cout << "keep" << endl;
    }
    write_tournament_result_to_csv(tournamentResult, "arena_results.csv");
}

void CrazyAra::multimodel_arena(istringstream &is, const string &modelDirectory1, const string &modelDirectory2, bool isModelInInputStream)
{
    SearchLimits searchLimits;
    searchLimits.nodes = size_t(Options["Nodes"]);

    // create two MCTS agents
    int type;
    int folder;
    is >> type;
    string modelDir1 = modelDirectory1;
    if (isModelInInputStream)
    {
        is >> folder;
        modelDir1 = "m" + std::to_string(folder) + "/";
    }
    auto mcts1 = create_new_mcts_agent(netSingle.get(), netBatches, &searchSettings, static_cast<MCTSAgentType>(type));
    if (modelDir1 != "")
    {
        netSingle = create_new_net_single(modelDir1);
        netBatches = create_new_net_batches(modelDir1);
        mcts1 = create_new_mcts_agent(netSingle.get(), netBatches, &searchSettings, static_cast<MCTSAgentType>(type));
    }

    is >> type;
    string modelDir2 = modelDirectory2;
    if (isModelInInputStream)
    {
        is >> folder;
        modelDir2 = "m" + std::to_string(folder) + "/";
    }
    auto mcts2 = create_new_mcts_agent(netSingle.get(), netBatches, &searchSettings, static_cast<MCTSAgentType>(type));
    if (modelDir2 != "")
    {
        netSingleContender = create_new_net_single(modelDir2);
        netBatchesContender = create_new_net_batches(modelDir2);
        mcts2 = create_new_mcts_agent(netSingleContender.get(), netBatchesContender, &searchSettings, static_cast<MCTSAgentType>(type));
    }

    SelfPlay selfPlay(rawAgent.get(), mcts1.get(), &searchLimits, &playSettings, &rlSettings, Options);
    size_t numberOfGames;
    is >> numberOfGames;
    TournamentResult tournamentResult = selfPlay.go_arena(mcts2.get(), numberOfGames, variant);

    cout << "Arena summary" << endl;
    cout << "Score of Agent1 vs Agent2: " << tournamentResult << endl;
    write_tournament_result_to_csv(tournamentResult, "mcts_arena_results.csv");
}

void CrazyAra::roundrobin(istringstream &is)
{
    int type;
    int numberofgames;
    is >> numberofgames;
    struct modelstring
    {
        int number_of_mcts_agent;
        int number_of_model_folder;
    };

    int i = 0;
    std::vector<modelstring> agents;
    std::vector<int> numbers;
    while (!is.eof())
    {
        is >> type;
        int tmp1 = type;
        is >> type;

        modelstring tmp;
        tmp.number_of_mcts_agent = tmp1;
        tmp.number_of_model_folder = type;
        std::cout << "ini " << tmp1 << " " << type << std::endl;
        agents.push_back(tmp);
        numbers.push_back(i);
        i++;
    }

    std::vector<std::string> combinations = comb(numbers, 2);
    std::string delimiter = " ";
    for (int i = 0; i < combinations.size(); i++)
    {
        std::string s = combinations[i];

        int token1 = std::stoi(s.substr(0, s.find(delimiter)));
        int token2 = std::stoi(s.substr(2, s.find(delimiter)));
        std::string comb = std::to_string(agents[token1].number_of_mcts_agent) + " " + std::to_string(agents[token2].number_of_mcts_agent);
        std::string m1 = "m" + std::to_string(agents[token1].number_of_model_folder) + "/";
        std::string m2 = "m" + std::to_string(agents[token2].number_of_model_folder) + "/";
        std::istringstream iss(comb + " " + std::to_string(numberofgames));
        multimodel_arena(iss, m1, m2, false);
    }

    exit(0);
}

void CrazyAra::init_rl_settings()
{
    rlSettings.numberChunks = Options["Selfplay_Number_Chunks"];
    rlSettings.chunkSize = Options["Selfplay_Chunk_Size"];
    rlSettings.quickSearchNodes = Options["Quick_Nodes"];
    rlSettings.quickSearchProbability = Options["Centi_Quick_Probability"] / 100.0f;
    rlSettings.quickSearchQValueWeight = Options["Centi_Quick_Q_Value_Weight"] / 100.0f;
    rlSettings.lowPolicyClipThreshold = Options["Milli_Policy_Clip_Thresh"] / 1000.0f;
    rlSettings.quickDirichletEpsilon = Options["Centi_Quick_Dirichlet_Epsilon"] / 100.0f;
    rlSettings.nodeRandomFactor = Options["Centi_Node_Random_Factor"] / 100.0f;
    rlSettings.rawPolicyProbabilityTemperature = Options["Centi_Raw_Prob_Temperature"] / 100.0f;
    rlSettings.resignProbability = Options["Centi_Resign_Probability"] / 100.0f;
    rlSettings.resignThreshold = Options["Centi_Resign_Threshold"] / 100.0f;
    rlSettings.reuseTreeForSelpay = Options["Reuse_Tree"];
    rlSettings.epdFilePath = string(Options["EPD_File_Path"]);
    if (rlSettings.epdFilePath != "<empty>" and rlSettings.epdFilePath != "") {
        std::ifstream epdFile (rlSettings.epdFilePath);
        if (!epdFile.is_open()) {
            throw invalid_argument("Given epd file: " + rlSettings.epdFilePath + " could not be opened.");
        }
    }
}
#endif

std::string read_string_from_file(const std::string &file_path){
    const std::ifstream input_stream(file_path, std::ios_base::binary);

    if (input_stream.fail()) {
        throw std::runtime_error("Failed to open file");
    }

    std::stringstream buffer;
    buffer << input_stream.rdbuf();

    return buffer.str();
}

void CrazyAra::init()
{
    OptionsUCI::init(Options);
#ifdef MODE_XIANGQI
    UCI::init(Options);
    pieceMap.init();
#endif
#ifdef MODE_BOARDGAMES
    UCI::init(Options);
    pieceMap.init();
    fstream variantIni;
    const string file_path = "variants.ini";
    string variantInitContent = read_string_from_file(file_path);
    std::stringstream ss(variantInitContent);
    variants.parse_istream<false>(ss);
    Options["UCI_Variant"].set_combo(variants.get_keys());
#endif
#ifdef SF_DEPENDENCY
    Bitboards::init();
    Position::init();
    Bitbases::init();
    Search::init();
#endif
#if defined(MODE_XIANGQI) || defined(MODE_BOARDGAMES)
    // This is a workaround for compatibility with Fairy-Stockfish
    // Option with key "Threads" is also removed. (See /3rdparty/Fairy-Stockfish/src/ucioption.cpp)
    Options.erase("Hash");
    Options.erase("Use NNUE");
#endif
}

template<bool verbose>
bool CrazyAra::is_ready()
{
    bool hasReplied = false;
    if (!networkLoaded) {
        netSingleVector.clear();
        netBatchesVector.clear();
        const size_t timeoutMS = Options["Timeout_MS"];
        TimeOutReadyThread timeoutThread(timeoutMS);
        thread tTimeoutThread;
        if (timeoutMS != 0) {
            tTimeoutThread = thread(run_timeout_thread, &timeoutThread);
        }
        init_search_settings();
        init_play_settings();
#ifdef USE_RL
        init_rl_settings();
#endif
<<<<<<< HEAD

        // analyse directory to get num phases
        for (const auto& entry : fs::directory_iterator(string(Options["Model_Directory"]))) {
            std::cout << entry.path().generic_string() << std::endl;

            unique_ptr<NeuralNetAPI> netSingleTmp = create_new_net_single(entry.path().generic_string());
            netSingleTmp->validate_neural_network();
            vector<unique_ptr<NeuralNetAPI>> netBatchesTmp = create_new_net_batches(entry.path().generic_string());
            netBatchesTmp.front()->validate_neural_network();

            netSingleVector.push_back(std::move(netSingleTmp));
            netBatchesVector.push_back(std::move(netBatchesTmp));
        }

        mctsAgent = create_new_mcts_agent(netSingleVector, netBatchesVector, &searchSettings);
        //rawAgent = make_unique<RawNetAgent>(netSingleVector, &playSettings, false, &searchSettings);
        // TODO: rawAgent currently doesn't work (netSingleVector somehow doesn't contain any nets)
        StateConstants::init(mctsAgent->is_policy_map(), is960);
=======
        netSingle = create_new_net_single(string(Options["Model_Directory"]));
        netSingle->validate_neural_network();
        netBatches = create_new_net_batches(string(Options["Model_Directory"]));
        netBatches.front()->validate_neural_network();
        mctsAgent = create_new_mcts_agent(netSingle.get(), netBatches, &searchSettings);
        rawAgent = make_unique<RawNetAgent>(netSingle.get(), &playSettings, false);
        StateConstants::init(mctsAgent->is_policy_map(), Options["UCI_Chess960"]);
>>>>>>> 9e927c30
        timeoutThread.kill();
        if (timeoutMS != 0) {
            tTimeoutThread.join();
        }
        hasReplied = timeoutThread.has_replied();
        networkLoaded = true;
    }
    wait_to_finish_last_search();
    if (verbose && !hasReplied) {
        cout << "readyok" << endl;
    }
    return networkLoaded;
}

void CrazyAra::ucinewgame()
{
    if (networkLoaded) {
        wait_to_finish_last_search();
        mctsAgent->clear_game_history();
        cout << "info string newgame" << endl;
    }
}

string CrazyAra::engine_info()
{
    stringstream ss;
    ss << "id name " << engineName << " " << engineVersion << " (" << __DATE__ << ")" << "\n";
    ss << "id author " << engineAuthors;
    return ss.str();
}

unique_ptr<NeuralNetAPI> CrazyAra::create_new_net_single(const string& modelDirectory)
{
#ifdef MXNET
    return make_unique<MXNetAPI>(Options["Context"], int(Options["First_Device_ID"]), 1, modelDirectory, Options["Precision"], false);
#elif defined TENSORRT
    return make_unique<TensorrtAPI>(int(Options["First_Device_ID"]), 1, modelDirectory, Options["Precision"]);
#elif defined OPENVINO
    return make_unique<OpenVinoAPI>(int(Options["First_Device_ID"]), 1, modelDirectory, Options["Threads_NN_Inference"]);
#endif
    return nullptr;
}

vector<unique_ptr<NeuralNetAPI>> CrazyAra::create_new_net_batches(const string& modelDirectory)
{
    vector<unique_ptr<NeuralNetAPI>> netBatches;
#ifdef MXNET
    #ifdef TENSORRT
        const bool useTensorRT = bool(Options["Use_TensorRT"]);
    #else
        const bool useTensorRT = false;
    #endif
#endif
    for (int deviceId = int(Options["First_Device_ID"]); deviceId <= int(Options["Last_Device_ID"]); ++deviceId) {
        for (size_t i = 0; i < size_t(Options["Threads"]); ++i) {
    #ifdef MXNET
            netBatches.push_back(make_unique<MXNetAPI>(Options["Context"], deviceId, searchSettings.batchSize, modelDirectory, Options["Precision"], useTensorRT));
    #elif defined TENSORRT
            netBatches.push_back(make_unique<TensorrtAPI>(deviceId, searchSettings.batchSize, modelDirectory, Options["Precision"]));
    #elif defined OPENVINO
            netBatches.push_back(make_unique<OpenVinoAPI>(deviceId, searchSettings.batchSize, modelDirectory, Options["Threads_NN_Inference"]));
    #endif
        }
    }
    return netBatches;
}

void CrazyAra::set_uci_option(istringstream &is, StateObj& state)
{
    // these three UCI-Options may trigger a network reload, keep an eye on them
    const string prevModelDir = Options["Model_Directory"];
    const int prevThreads = Options["Threads"];
    const string prevUciVariant = Options["UCI_Variant"];
    const int prevFirstDeviceID = Options["First_Device_ID"];
    const int prevLastDeviceID = Options["Last_Device_ID"];
#ifdef SUPPORT960
    const bool prevIs960 = Options["UCI_Chess960"];
#else
    const bool prevIs960 = false;
#endif

    OptionsUCI::setoption(is, variant, state);
#ifdef SUPPORT960
    const bool curIs960 = Options["UCI_Chess960"];
#else
    const bool curIs960 = false;
#endif
    changedUCIoption = true;
    if (networkLoaded) {
        if (string(Options["Model_Directory"]) != prevModelDir || int(Options["Threads"]) != prevThreads || string(Options["UCI_Variant"]) != prevUciVariant ||
            int(Options["First_Device_ID"]) != prevFirstDeviceID || int(Options["Last_Device_ID"] != prevLastDeviceID) || prevIs960 != curIs960) {
            networkLoaded = false;
            is_ready<false>();
        }
    }
}

unique_ptr<MCTSAgent> CrazyAra::create_new_mcts_agent(vector<unique_ptr<NeuralNetAPI>>& netSingleVector, vector<vector<unique_ptr<NeuralNetAPI>>>& netBatchesVector, SearchSettings* searchSettings, MCTSAgentType type)
{
    switch (type) {
    case MCTSAgentType::kDefault:
        return make_unique<MCTSAgent>(netSingleVector, netBatchesVector, searchSettings, &playSettings);
    case MCTSAgentType::kBatch1:
        info_string("TYP 1 -> Batch 1");
        return make_unique<MCTSAgentBatch>(netSingleVector, netBatchesVector, searchSettings, &playSettings , 1, false);
    case MCTSAgentType::kBatch3:
        info_string("TYP 2 -> Batch 3");
        return make_unique<MCTSAgentBatch>(netSingleVector, netBatchesVector, searchSettings, &playSettings , 3, false);
    case MCTSAgentType::kBatch5:
        info_string("TYP 3 -> Batch 5");
        return make_unique<MCTSAgentBatch>(netSingleVector, netBatchesVector, searchSettings, &playSettings , 5, false);
    case MCTSAgentType::kBatch3_reducedNodes:
        info_string("TYP 4 -> Batch 3 Split");
        return make_unique<MCTSAgentBatch>(netSingleVector, netBatchesVector, searchSettings, &playSettings , 3, true);
    case MCTSAgentType::kBatch5_reducedNodes:
        info_string("TYP 5 -> Batch 5 Split");
        return make_unique<MCTSAgentBatch>(netSingleVector, netBatchesVector, searchSettings, &playSettings , 5, true);
    case MCTSAgentType::kTrueSight:
        info_string("TYP 6 -> TrueSight");
        return make_unique<MCTSAgentTrueSight>(netSingleVector, netBatchesVector, searchSettings, &playSettings);
    case MCTSAgentType::kRandom:
        info_string("TYP 7 -> Random");
        return make_unique<MCTSAgentRandom>(netSingleVector, netBatchesVector, searchSettings, &playSettings);
    
    default:
      info_string("Unknown MCTSAgentType");
      return nullptr;
  }
}

void CrazyAra::init_search_settings()
{
    validate_device_indices(Options);
    searchSettings.multiPV = Options["MultiPV"];
    searchSettings.threads = Options["Threads"] * get_num_gpus(Options);
    searchSettings.batchSize = Options["Batch_Size"];
    searchSettings.useMCGS = Options["Search_Type"] == "mcgs";
    if (Options["Search_Player_Mode"] == "two_player") {
        searchSettings.searchPlayerMode = MODE_TWO_PLAYER;
    }
    else if (Options["Search_Player_Mode"] == "single_player") {
        searchSettings.searchPlayerMode = MODE_SINGLE_PLAYER;
    }
//    searchSettings.uInit = float(Options["Centi_U_Init_Divisor"]) / 100.0f;     currently disabled
//    searchSettings.uMin = Options["Centi_U_Min"] / 100.0f;                      currently disabled
//    searchSettings.uBase = Options["U_Base"];                                   currently disabled
    searchSettings.qValueWeight = Options["Centi_Q_Value_Weight"] / 100.0f;
    searchSettings.qVetoDelta = Options["Centi_Q_Veto_Delta"] / 100.0f;
    searchSettings.epsilonChecksCounter = round((1.0f / Options["Centi_Epsilon_Checks"]) * 100.0f);
    searchSettings.epsilonGreedyCounter = round((1.0f / Options["Centi_Epsilon_Greedy"]) * 100.0f);
//    searchSettings.enhanceCaptures = Options["Enhance_Captures"];               //currently disabled
    searchSettings.cpuctInit = Options["Centi_CPuct_Init"] / 100.0f;
    searchSettings.cpuctBase = Options["CPuct_Base"];
    searchSettings.dirichletEpsilon = Options["Centi_Dirichlet_Epsilon"] / 100.0f;
    searchSettings.dirichletAlpha = Options["Centi_Dirichlet_Alpha"] / 100.0f;
    searchSettings.nodePolicyTemperature = Options["Centi_Node_Temperature"] / 100.0f;
    searchSettings.randomMoveFactor = Options["Centi_Random_Move_Factor"]  / 100.0f;
    searchSettings.allowEarlyStopping = Options["Allow_Early_Stopping"];
    useRawNetwork = Options["Use_Raw_Network"];
    searchSettings.useNPSTimemanager = Options["Use_NPS_Time_Manager"];
    if (string(Options["SyzygyPath"]).empty() || string(Options["SyzygyPath"]) == "<empty>") {
        searchSettings.useTablebase = false;
    }
    else {
        searchSettings.useTablebase = true;
    }
    searchSettings.reuseTree = Options["Reuse_Tree"];
    searchSettings.mctsSolver = Options["MCTS_Solver"];
    if (Options["Virtual_Style"] == "virtual_loss") {
        searchSettings.virtualStyle = VIRTUAL_LOSS;
    }
    else if (Options["Virtual_Style"] == "virtual_visit") {
        searchSettings.virtualStyle = VIRTUAL_VISIT;
    }
    else if (Options["Virtual_Style"] == "virtual_offset") {
        searchSettings.virtualStyle = VIRTUAL_OFFSET;
    }
    else if (Options["Virtual_Style"] == "virtual_mix") {
        searchSettings.virtualStyle = VIRTUAL_MIX;
    }
    else {
        info_string_important("Unknown option", Options["Virtual_Style"], "for Virtual_Style");
    }
    searchSettings.virtualMixThreshold = Options["Virtual_Mix_Threshold"];
    if (Options["Game_Phase_Definition"] == "lichess") {
        searchSettings.gamePhaseDefinition = LICHESS;
    }
    else if (Options["Game_Phase_Definition"] == "movecount") {
        searchSettings.gamePhaseDefinition = MOVECOUNT;
    }
    else {
        info_string_important("Unknown option", Options["Game_Phase_Definition"], "for Game_Phase_Definition");
    }
}

void CrazyAra::init_play_settings()
{
    playSettings.initTemperature = Options["Centi_Temperature"] / 100.0f;
    playSettings.temperatureMoves = Options["Temperature_Moves"];
    playSettings.temperatureDecayFactor = Options["Centi_Temperature_Decay"] / 100.0f;
    playSettings.quantileClipping = Options["Centi_Quantile_Clipping"] / 100.0f;
#ifdef USE_RL
    playSettings.meanInitPly = Options["MeanInitPly"];
    playSettings.maxInitPly = Options["MaxInitPly"];
#endif
}

size_t get_num_gpus(OptionsMap& option)
{
    return size_t(option["Last_Device_ID"] - option["First_Device_ID"] + 1);
}

void validate_device_indices(OptionsMap& option)
{
    if (option["Last_Device_ID"] < option["First_Device_ID"]) {
        info_string("Last_Device_ID:", option["Last_Device_ID"]);
        info_string("First_Device_ID:", option["First_Device_ID"]);
        info_string("Last_Device_ID is smaller than First_Device_ID.");
        info_string("Last_Device_ID will be set to ", option["First_Device_ID"]);
        option["Last_Device_ID"] = option["First_Device_ID"];
    }
}

std::vector<std::string> comb(std::vector<int> N, int K)
{
    std::string bitmask(K, 1); // K leading 1's
    bitmask.resize(N.size(), 0); // N-K trailing 0's
    std::vector<std::string> p ;
    // print integers and permute bitmask

    do {
        std::string c = "";
        for (int i = 0; i < N.size(); ++i) // [0..N-1] integers
        {
            if (bitmask[i]){
                c.append(std::to_string(N[i])+ " ");
            }
        }
        p.push_back(c);
    } while (std::prev_permutation(bitmask.begin(), bitmask.end()));

    return p;
}<|MERGE_RESOLUTION|>--- conflicted
+++ resolved
@@ -567,7 +567,6 @@
 #ifdef USE_RL
         init_rl_settings();
 #endif
-<<<<<<< HEAD
 
         // analyse directory to get num phases
         for (const auto& entry : fs::directory_iterator(string(Options["Model_Directory"]))) {
@@ -586,15 +585,7 @@
         //rawAgent = make_unique<RawNetAgent>(netSingleVector, &playSettings, false, &searchSettings);
         // TODO: rawAgent currently doesn't work (netSingleVector somehow doesn't contain any nets)
         StateConstants::init(mctsAgent->is_policy_map(), is960);
-=======
-        netSingle = create_new_net_single(string(Options["Model_Directory"]));
-        netSingle->validate_neural_network();
-        netBatches = create_new_net_batches(string(Options["Model_Directory"]));
-        netBatches.front()->validate_neural_network();
-        mctsAgent = create_new_mcts_agent(netSingle.get(), netBatches, &searchSettings);
-        rawAgent = make_unique<RawNetAgent>(netSingle.get(), &playSettings, false);
-        StateConstants::init(mctsAgent->is_policy_map(), Options["UCI_Chess960"]);
->>>>>>> 9e927c30
+
         timeoutThread.kill();
         if (timeoutMS != 0) {
             tTimeoutThread.join();
