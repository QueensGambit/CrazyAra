/*
  CrazyAra, a deep learning chess variant engine
  Copyright (C) 2018  Johannes Czech, Moritz Willig, Alena Beyer
  Copyright (C) 2019  Johannes Czech

  This program is free software: you can redistribute it and/or modify
  it under the terms of the GNU General Public License as published by
  the Free Software Foundation, either version 3 of the License, or
  (at your option) any later version.

  This program is distributed in the hope that it will be useful,
  but WITHOUT ANY WARRANTY; without even the implied warranty of
  MERCHANTABILITY or FITNESS FOR A PARTICULAR PURPOSE.  See the
  GNU General Public License for more details.

  You should have received a copy of the GNU General Public License
  along with this program.  If not, see <https://www.gnu.org/licenses/>.
*/

/*
 * @file: searchthread.cpp
 * Created on 23.05.2019
 * @author: queensgambit
 */

#include "searchthread.h"
#include "inputrepresentation.h"
#include "outputrepresentation.h"
#include "util/blazeutil.h"
#include "uci.h"

SearchThread::SearchThread(NeuralNetAPI *netBatch, SearchSettings* searchSettings, MapWithMutex* mapWithMutex):
    netBatch(netBatch), isRunning(false), mapWithMutex(mapWithMutex), searchSettings(searchSettings)
{
    // allocate memory for all predictions and results
    inputPlanes = new float[searchSettings->batchSize * NB_VALUES_TOTAL];
    valueOutputs = new NDArray(Shape(searchSettings->batchSize, 1), Context::cpu());

    if (netBatch->is_policy_map()) {
        probOutputs = new NDArray(Shape(searchSettings->batchSize, NB_LABELS_POLICY_MAP), Context::cpu());
    } else {
        probOutputs = new NDArray(Shape(searchSettings->batchSize, NB_LABELS), Context::cpu());
    }
    searchLimits = nullptr;  // will be set by set_search_limits() every time before go()
}

SearchThread::~SearchThread()
{
    delete [] inputPlanes;
    delete valueOutputs;
    delete probOutputs;
}

void SearchThread::set_root_node(Node *value)
{
    rootNode = value;
}

void SearchThread::set_search_limits(SearchLimits *s)
{
    searchLimits = s;
}

bool SearchThread::get_is_running() const
{
    return isRunning;
}

void SearchThread::set_is_running(bool value)
{
    isRunning = value;
}

void SearchThread::add_new_node_to_tree(Node* parentNode, size_t childIdx)
{
    StateInfo* newState = new StateInfo;
    Board* newPos = new Board(*parentNode->get_pos());
    newPos->do_move(parentNode->get_move(childIdx), *newState);

    mapWithMutex->mtx.lock();
    unordered_map<Key, Node*>::const_iterator it = mapWithMutex->hashTable->find(newPos->hash_key());
    mapWithMutex->mtx.unlock();
    if(searchSettings->useTranspositionTable && it != mapWithMutex->hashTable->end() &&
            is_transposition_verified(it, newPos->get_state_info())) {
        Node *newNode = new Node(*it->second);
        parentNode->add_transposition_child_node(newNode, newPos, childIdx);

        parentNode->increment_no_visit_idx();
        transpositionNodes.push_back(newNode);
    }
    else {
        parentNode->increment_no_visit_idx();
        assert(parentNode != nullptr);
        Node *newNode = new Node(newPos, parentNode, childIdx, searchSettings);
        // fill a new board in the input_planes vector
        // we shift the index by NB_VALUES_TOTAL each time
        board_to_planes(newNode->get_pos(), newNode->get_pos()->number_repetitions(), true, inputPlanes+newNodes.size()*NB_VALUES_TOTAL);

        // connect the Node to the parent
        parentNode->add_new_child_node(newNode, childIdx);

        // save a reference newly created list in the temporary list for node creation
        // it will later be updated with the evaluation of the NN
        newNodes.push_back(newNode);
    }
}

void SearchThread::stop()
{
    isRunning = false;
}

Node *SearchThread::get_root_node() const
{
    return rootNode;
}

SearchLimits *SearchThread::get_search_limits() const
{
    return searchLimits;
}

Node* get_new_child_to_evaluate(Node* rootNode, size_t& childIdx, NodeDescription& description)
{
    Node* currentNode = rootNode;
    description.depth = 0;
    while (true) {
        currentNode->lock();
        childIdx = currentNode->select_child_node();
        currentNode->apply_virtual_loss_to_child(childIdx);
        Node* nextNode = currentNode->get_child_node(childIdx);
        description.depth++;
        if (nextNode == nullptr) {
            description.isCollision = false;
            description.isTerminal = false;
            currentNode->unlock();
            return currentNode;
        }
        if (nextNode->is_terminal()) {
            description.isCollision = false;
            description.isTerminal = true;
            currentNode->unlock();
            return currentNode;
        }
        if (!nextNode->has_nn_results()) {
            description.isCollision = true;
            description.isTerminal = false;
            currentNode->unlock();
            return currentNode;
        }
        currentNode->unlock();
        currentNode = nextNode;
    }
}

void SearchThread::set_nn_results_to_child_nodes()
{
    size_t batchIdx = 0;
    for (auto node: newNodes) {
        if (!node->is_terminal()) {
            fill_nn_results(batchIdx, netBatch->is_policy_map(), valueOutputs, probOutputs, node, searchSettings->nodePolicyTemperature);
        }
        ++batchIdx;
        mapWithMutex->mtx.lock();
        mapWithMutex->hashTable->insert({node->get_pos()->hash_key(), node});
        mapWithMutex->mtx.unlock();
    }
}

void SearchThread::backup_value_outputs()
{
    backup_values(newNodes);
    backup_values(transpositionNodes);
    backup_values(terminalNodes);
}

void SearchThread::backup_collisions()
{
    for (auto node: collisionNodes) {
        node->get_parent_node()->backup_collision(node->get_child_idx_for_parent());
    }
    collisionNodes.clear();
}

bool SearchThread::nodes_limits_ok()
{
    return searchLimits->nodes == 0 || (rootNode->get_visits() < searchLimits->nodes);
}

void SearchThread::create_mini_batch()
{
    // select nodes to add to the mini-batch
    Node *parentNode;
    NodeDescription description;
    size_t childIdx;

    while (newNodes.size() < searchSettings->batchSize &&
           collisionNodes.size() < searchSettings->batchSize &&
           transpositionNodes.size() < searchSettings->batchSize &&
           terminalNodes.size() < searchSettings->batchSize) {
        parentNode = get_new_child_to_evaluate(rootNode, childIdx, description);

        if(description.isTerminal) {
            terminalNodes.push_back(parentNode->get_child_node(childIdx));
        }
        else if (description.isCollision) {
            // store a pointer to the collision node in order to revert the virtual loss of the forward propagation
            collisionNodes.push_back(parentNode->get_child_node(childIdx));
        }
        else {
            add_new_node_to_tree(parentNode, childIdx);
        }
    }
}

void SearchThread::thread_iteration()
{
    create_mini_batch();
    if (newNodes.size() != 0) {
        netBatch->predict(inputPlanes, *valueOutputs, *probOutputs);
        set_nn_results_to_child_nodes();
    }
    backup_value_outputs();
    backup_collisions();
}

void go(SearchThread *t)
{
    t->set_is_running(true);
    while(t->get_is_running() && t->nodes_limits_ok()) {
        t->thread_iteration();
    }
}

void backup_values(vector<Node*>& nodes)
{
    for (auto node: nodes) {
        node->get_parent_node()->backup_value(node->get_child_idx_for_parent(), -node->get_value());
    }
    nodes.clear();
}

void prepare_node_for_nn(Node* newNode, vector<Node*>& newNodes, float* inputPlanes)
{
    // fill a new board in the input_planes vector
    // we shift the index by NB_VALUES_TOTAL each time
    board_to_planes(newNode->get_pos(), newNode->get_pos()->number_repetitions(), true, inputPlanes+newNodes.size()*NB_VALUES_TOTAL);

    // save a reference newly created list in the temporary list for node creation
    // it will later be updated with the evaluation of the NN
    newNodes.push_back(newNode);
}

void fill_nn_results(size_t batchIdx, bool isPolicyMap, NDArray* valueOutputs, NDArray* probOutputs, Node *node, float temperature)
{
<<<<<<< HEAD
    node->set_probabilities_for_moves(get_policy_data_batch(batchIdx, probOutputs, isPolicyMap), get_current_move_lookup(node->side_to_move()));
    node->apply_temperature_to_prior_policy(temperature);
    if (!isPolicyMap) {
        node->apply_softmax_to_policy();
    }
#ifndef USE_RL
    node->enhance_moves();
=======
    vector<Move> legalMoves = retrieve_legal_moves(node->get_child_nodes());
    assert(legalMoves.size() == node->get_number_child_nodes());
    DynamicVector<float> policyProbSmall(legalMoves.size());
    get_probs_of_moves(get_policy_data_batch(batchIdx, probOutputs, is_policy_map),
                       legalMoves,
                       get_current_move_lookup(node->side_to_move()),
                       policyProbSmall);
    apply_temperature(policyProbSmall, searchSettings->nodePolicyTemperature);

    if (!is_policy_map) {
        apply_softmax(policyProbSmall);
    }
#ifndef USE_RL
    if (searchSettings->enhanceChecks || searchSettings->enhanceCaptures) {
        enhance_moves(searchSettings, node->get_pos(), legalMoves, policyProbSmall);
    }
>>>>>>> b16e5849
#endif
    node->set_value(valueOutputs->At(batchIdx, 0));
    node->enable_has_nn_results();
}

bool is_transposition_verified(const unordered_map<Key,Node*>::const_iterator& it, const StateInfo* stateInfo) {
    return  it->second->has_nn_results() &&
            it->second->get_pos()->get_state_info()->pliesFromNull == stateInfo->pliesFromNull &&
            it->second->get_pos()->get_state_info()->rule50 == stateInfo->rule50 &&
            stateInfo->repetition == 0;
}
<|MERGE_RESOLUTION|>--- conflicted
+++ resolved
@@ -253,7 +253,6 @@
 
 void fill_nn_results(size_t batchIdx, bool isPolicyMap, NDArray* valueOutputs, NDArray* probOutputs, Node *node, float temperature)
 {
-<<<<<<< HEAD
     node->set_probabilities_for_moves(get_policy_data_batch(batchIdx, probOutputs, isPolicyMap), get_current_move_lookup(node->side_to_move()));
     node->apply_temperature_to_prior_policy(temperature);
     if (!isPolicyMap) {
@@ -261,24 +260,6 @@
     }
 #ifndef USE_RL
     node->enhance_moves();
-=======
-    vector<Move> legalMoves = retrieve_legal_moves(node->get_child_nodes());
-    assert(legalMoves.size() == node->get_number_child_nodes());
-    DynamicVector<float> policyProbSmall(legalMoves.size());
-    get_probs_of_moves(get_policy_data_batch(batchIdx, probOutputs, is_policy_map),
-                       legalMoves,
-                       get_current_move_lookup(node->side_to_move()),
-                       policyProbSmall);
-    apply_temperature(policyProbSmall, searchSettings->nodePolicyTemperature);
-
-    if (!is_policy_map) {
-        apply_softmax(policyProbSmall);
-    }
-#ifndef USE_RL
-    if (searchSettings->enhanceChecks || searchSettings->enhanceCaptures) {
-        enhance_moves(searchSettings, node->get_pos(), legalMoves, policyProbSmall);
-    }
->>>>>>> b16e5849
 #endif
     node->set_value(valueOutputs->At(batchIdx, 0));
     node->enable_has_nn_results();
