--- conflicted
+++ resolved
@@ -101,12 +101,8 @@
 	// this is debug vector which can contain uci commands which will be automaticly processed when the executable is launched
     vector<string> commands = {
 //        "isready",
-<<<<<<< HEAD
 //        "go movetime 3000",
-//        "benchmark 10000",
-=======
-//        "benchmark 3000"
->>>>>>> b16e5849
+//        "benchmark 3000",
 //        "ucinewgame",
 //        "position startpos",
 //        "position startpos moves e2e3",
