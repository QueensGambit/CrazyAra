--- conflicted
+++ resolved
@@ -295,16 +295,12 @@
     mctsPolicy = 0;
     ChildIdx childIdx = 0;
     for (auto childNode: get_child_nodes()) {
-<<<<<<< HEAD
-        if (childNode != nullptr && childNode->d != nullptr && childNode->d->nodeType == LOSS) {
-=======
         if (childNode != nullptr && childNode->d != nullptr) {
 #ifndef MCTS_SINGLE_PLAYER
-            if (childNode->d->nodeType == SOLVED_LOSS) {
+            if (childNode->d->nodeType == LOSS) {
 #else
-            if (childNode->d->nodeType == SOLVED_WIN) {
-#endif
->>>>>>> 8aad8bec
+            if (childNode->d->nodeType == WIN) {
+#endif
             mctsPolicy[childIdx] = 1.0f;
             }
         }
