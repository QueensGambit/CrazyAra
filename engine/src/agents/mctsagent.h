--- conflicted
+++ resolved
@@ -82,13 +82,8 @@
     unique_ptr<ThreadManager> threadManager;
     bool reachedTablebases;
 public:
-<<<<<<< HEAD
-    MCTSAgent(vector<unique_ptr<NeuralNetAPI>>& netSingleVector,
-              vector<vector<unique_ptr<NeuralNetAPI>>>& netBatchesVector,
-=======
     MCTSAgent(const vector<unique_ptr<NeuralNetAPI>>& netSingleVector,
               const vector<vector<unique_ptr<NeuralNetAPI>>>& netBatchesVector,
->>>>>>> 09b5b5a2
               SearchSettings* searchSettings,
               PlaySettings* playSettings);
     ~MCTSAgent();
