--- conflicted
+++ resolved
@@ -34,11 +34,7 @@
 #include "../node.h"
 #include "../util/communication.h"
 
-<<<<<<< HEAD
-MCTSAgent::MCTSAgent(vector<unique_ptr<NeuralNetAPI>>& netSingleVector, vector<vector<unique_ptr<NeuralNetAPI>>>& netBatchesVector,
-=======
 MCTSAgent::MCTSAgent(const vector<unique_ptr<NeuralNetAPI>>& netSingleVector, const vector<vector<unique_ptr<NeuralNetAPI>>>& netBatchesVector,
->>>>>>> 09b5b5a2
                      SearchSettings* searchSettings, PlaySettings* playSettings):
     Agent(netSingleVector, playSettings, true),
     searchSettings(searchSettings),
@@ -55,17 +51,8 @@
 {
     mapWithMutex.hashTable.reserve(1e6);
 
-<<<<<<< HEAD
-    for (auto i = 0; i < searchSettings->threads; ++i) {
-        vector<unique_ptr<NeuralNetAPI>> netBatchVector; // stores the ith element of all netBatches in netBatchesVector
-        for (auto& netBatches : netBatchesVector) {
-            netBatchVector.push_back(std::move(netBatches[i]));
-        }
-        searchThreads.emplace_back(new SearchThread(netBatchVector, searchSettings, &mapWithMutex));
-=======
     for (size_t idx = 0; idx < searchSettings->threads; ++idx) {
         searchThreads.emplace_back(new SearchThread(netBatchesVector[idx], searchSettings, &mapWithMutex));
->>>>>>> 09b5b5a2
     }
     timeManager = make_unique<TimeManager>(searchSettings->randomMoveFactor);
     generator = default_random_engine(r());
