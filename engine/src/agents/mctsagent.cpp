/*
  CrazyAra, a deep learning chess variant engine
  Copyright (C) 2018  Johannes Czech, Moritz Willig, Alena Beyer
  Copyright (C) 2019  Johannes Czech

  This program is free software: you can redistribute it and/or modify
  it under the terms of the GNU General Public License as published by
  the Free Software Foundation, either version 3 of the License, or
  (at your option) any later version.

  This program is distributed in the hope that it will be useful,
  but WITHOUT ANY WARRANTY; without even the implied warranty of
  MERCHANTABILITY or FITNESS FOR A PARTICULAR PURPOSE.  See the
  GNU General Public License for more details.

  You should have received a copy of the GNU General Public License
  along with this program.  If not, see <https://www.gnu.org/licenses/>.
*/

/*
 * @file: mctsagent.cpp
 * Created on 13.05.2019
 * @author: queensgambit
 */

#include "mctsagent.h"
#include "../evalinfo.h"
#include "movegen.h"
#include "inputrepresentation.h"
#include "outputrepresentation.h"
#include "constants.h"
#include "../util/blazeutil.h"
#include "mxnet-cpp/MxNetCpp.h"
#include "uci.h"
#include "../manager/statesmanager.h"
#include "../manager/treemanager.h"
#include "../node.h"
#include "../util/communication.h"

using namespace mxnet::cpp;

MCTSAgent::MCTSAgent(NeuralNetAPI *netSingle, NeuralNetAPI** netBatches,
                     SearchSettings* searchSettings, PlaySettings* playSettings_,
                     StatesManager *states
                     ):
    Agent(playSettings_, true),
    netSingle(netSingle),
    netBatches(netBatches),
    searchSettings(searchSettings),
    rootNode(nullptr),
    oldestRootNode(nullptr),
    ownNextRoot(nullptr),
    opponentsNextRoot(nullptr),
    states(states),
    lastValueEval(-1.0f),
    reusedFullTree(false)
{
    mapWithMutex = new MapWithMutex();
    mapWithMutex->hashTable = new unordered_map<Key, Node*>;
    mapWithMutex->hashTable->reserve(1e6);

    for (auto i = 0; i < searchSettings->threads; ++i) {
        searchThreads.push_back(new SearchThread(netBatches[i], searchSettings, mapWithMutex));
    }

    valueOutput = new NDArray(Shape(1, 1), Context::cpu());

    if (netSingle->is_policy_map()) {
        probOutputs = new NDArray(Shape(1, NB_LABELS_POLICY_MAP), Context::cpu());
    } else {
        probOutputs = new NDArray(Shape(1, NB_LABELS), Context::cpu());
    }
    timeManager = new TimeManager(searchSettings->randomMoveFactor);
    generator = default_random_engine(r());
    fill(inputPlanes, inputPlanes+NB_VALUES_TOTAL, 0.0f);  // will be filled in evalute_board_state()
}

MCTSAgent::~MCTSAgent()
{
    for (size_t i = 0; i < searchSettings->threads; ++i) {
        delete netBatches[i];
    }
    delete netBatches;
    delete mapWithMutex;
    delete valueOutput;
    delete probOutputs;
    for (auto searchThread : searchThreads) {
        delete searchThread;
    }
}

Node* MCTSAgent::get_opponents_next_root() const
{
    return opponentsNextRoot;
}

Node* MCTSAgent::get_root_node() const
{
    return rootNode;
}

string MCTSAgent::get_device_name() const
{
    return netSingle->get_device_name();
}

float MCTSAgent::get_dirichlet_noise() const
{
    return searchSettings->dirichletEpsilon;
}

float MCTSAgent::get_q_value_weight() const
{
    return searchSettings->qValueWeight;
}

void MCTSAgent::update_q_value_weight(float value)
{
    searchSettings->qValueWeight = value;
}

void MCTSAgent::update_dirichlet_epsilon(float value)
{
    searchSettings->dirichletEpsilon = value;
}

size_t MCTSAgent::init_root_node(Board *pos)
{
    size_t nodesPreSearch;
    rootNode = get_root_node_from_tree(pos);

    if (rootNode != nullptr) {
        // swap the states because now the old states are used
        // This way the memory won't be freed for the next new move
        states->swap_states();
        nodesPreSearch = size_t(rootNode->get_visits());
        info_string(nodesPreSearch, "nodes of former tree will be reused");
    }
    else {
        create_new_root_node(pos);
        nodesPreSearch = 0;
    }
    return nodesPreSearch;
}

Node *MCTSAgent::get_root_node_from_tree(Board *pos)
{
    reusedFullTree = false;

    if (rootNode == nullptr) {
        return nullptr;
    }
    if (same_hash_key(rootNode, pos)) {
        info_string("reuse the full tree");
        reusedFullTree = true;
        return rootNode;
    }

    if (same_hash_key(ownNextRoot, pos)) {
        delete_sibling_subtrees(ownNextRoot, mapWithMutex->hashTable);
        delete_sibling_subtrees(opponentsNextRoot, mapWithMutex->hashTable);
        return ownNextRoot;
    }
    if (same_hash_key(opponentsNextRoot, pos)) {
        delete_sibling_subtrees(opponentsNextRoot, mapWithMutex->hashTable);
        return opponentsNextRoot;
    }

    // the node wasn't found, clear the old tree except the gameNodes (rootNode, opponentNextRoot)
    delete_old_tree();

    return nullptr;
}

void MCTSAgent::stop_search_based_on_limits()
{
    int curMovetime = timeManager->get_time_for_move(searchLimits, rootNode->get_pos()->side_to_move(), rootNode->get_pos()->plies_from_null()/2);
    info_string("movetime", curMovetime);
    this_thread::sleep_for(chrono::milliseconds(curMovetime/2));
    if (early_stopping()) {
        stop_search();
    } else {
        this_thread::sleep_for(chrono::milliseconds(curMovetime/2));
        if (continue_search()) {
            this_thread::sleep_for(chrono::milliseconds(curMovetime/2));
        }
        stop_search();
    }
}

void MCTSAgent::stop_search()
{
    for (auto searchThread : searchThreads) {
        searchThread->stop();
    }
}

bool MCTSAgent::early_stopping()
{
    if (rootNode->max_policy_prob() > 0.9f && rootNode->max_q_child() == 0) {
        info_string("Early stopping");
        return true;
    }
    return false;
}

bool MCTSAgent::continue_search() {
    if (searchLimits->movetime == 0 && searchLimits->movestogo != 1 && rootNode->updated_value_eval()+0.1f < lastValueEval) {
        info_string("Increase search time");
        return true;
    }
    return false;
}

void MCTSAgent::create_new_root_node(Board *pos)
{
    Board* newPos = new Board(*pos);
    newPos->set_state_info(new StateInfo(*(pos->get_state_info())));

    info_string("create new tree");
    rootNode = new Node(newPos, nullptr, 0, searchSettings);
    oldestRootNode = rootNode;
    board_to_planes(pos, pos->number_repetitions(), true, begin(inputPlanes));
    netSingle->predict(inputPlanes, *valueOutput, *probOutputs);
    fill_nn_results(0, netSingle->is_policy_map(), valueOutput, probOutputs, rootNode, searchSettings->nodePolicyTemperature);
    gameNodes.push_back(rootNode);
}

void MCTSAgent::delete_old_tree()
{
    // clear all remaining node of the former root node
    if (rootNode != nullptr) {
        for (Node* childNode: rootNode->get_child_nodes()) {
            if (childNode != opponentsNextRoot) {
                delete_subtree_and_hash_entries(childNode, mapWithMutex->hashTable);
            }
        }
        if (opponentsNextRoot != nullptr) {
            for (Node* childNode: opponentsNextRoot->get_child_nodes()) {
                delete_subtree_and_hash_entries(childNode, mapWithMutex->hashTable);
            }
        }
    }
}

void MCTSAgent::delete_game_nodes()
{
    for (Node* node: gameNodes) {
        mapWithMutex->hashTable->erase(node->hash_key());
        delete node;
    }
    gameNodes.clear();
}


void MCTSAgent::apply_move_to_tree(Move move, bool ownMove)
{
    if (!reusedFullTree && rootNode != nullptr) {
        info_string("apply move to tree");
        if (ownMove) {
            opponentsNextRoot = pick_next_node(move, rootNode);
            if (opponentsNextRoot != nullptr) {
                gameNodes.push_back(opponentsNextRoot);
            }
        }
        else {
            ownNextRoot = pick_next_node(move, opponentsNextRoot);
            if (ownNextRoot != nullptr) {
                gameNodes.push_back(ownNextRoot);
            }
        }
    }
}

void MCTSAgent::clear_game_history()
{
    delete_old_tree();
    delete_game_nodes();

    assert(mapWithMutex->hashTable->size() == 0);
    mapWithMutex->hashTable->clear();
    oldestRootNode = nullptr;
    ownNextRoot = nullptr;
    opponentsNextRoot = nullptr;
    rootNode = nullptr;
    lastValueEval = -1.0f;
}

bool MCTSAgent::is_policy_map()
{
    return netSingle->is_policy_map();
}

string MCTSAgent::get_name() const
{
    return engineName + "-" + engineVersion + "-" + netSingle->get_model_name();
}

void MCTSAgent::evaluate_board_state(Board *pos, EvalInfo& evalInfo)
{
    size_t nodesPreSearch = init_root_node(pos);
    if (rootNode->get_number_child_nodes() == 1 && int(rootNode->get_visits()) != 0) {
        info_string("Only single move available -> early stopping");
    }
    else if (rootNode->get_checkmate_idx() != -1) {
        info_string("Checkmate in one -> early stopping");
    }
    else if (rootNode->get_number_child_nodes() == 0) {
        info_string("The given position has no legal moves");
    }
    else {
        if (searchSettings->dirichletEpsilon > 0.009f) {
            info_string("apply dirichlet noise");
            rootNode->apply_dirichlet_noise_to_prior_policy();
        }
<<<<<<< HEAD
        if (rootNode->get_parent_node() != nullptr) {
=======
        if (rootNode->get_parent_node() == nullptr) {
            rootNode->sort_child_nodes_by_probabilities();
        }
        else {
            rootNode->sort_child_nodes_by_q_plus_u();
            rootNode->mark_as_uncalibrated();
>>>>>>> b16e5849
            rootNode->make_to_root();
        }
        info_string("run mcts search");
        run_mcts_search();
    }
    evalInfo.childNumberVisits = rootNode->get_child_number_visits();
    evalInfo.policyProbSmall.resize(rootNode->get_number_child_nodes());
    rootNode->get_mcts_policy(evalInfo.policyProbSmall);

    lastValueEval = rootNode->updated_value_eval();
    evalInfo.bestMoveQ = lastValueEval;
    evalInfo.centipawns = value_to_centipawn(lastValueEval);
    evalInfo.legalMoves = rootNode->get_legal_moves();
    rootNode->get_principal_variation(evalInfo.pv);
    evalInfo.depth = evalInfo.pv.size();
    evalInfo.isChess960 = pos->is_chess960();
    evalInfo.nodes = size_t(rootNode->get_visits());
    evalInfo.nodesPreSearch = nodesPreSearch;
}

void MCTSAgent::run_mcts_search()
{
    thread** threads = new thread*[searchSettings->threads];
    for (size_t i = 0; i < searchSettings->threads; ++i) {
        searchThreads[i]->set_root_node(rootNode);
        searchThreads[i]->set_search_limits(searchLimits);
        threads[i] = new thread(go, searchThreads[i]);
    }
    if (searchSettings->allowEarlyStopping || searchLimits->nodes == 0) {
<<<<<<< HEAD
        // otherwise the threads will stop by themselves
=======
        // otherwise will the threads stop by themselves
>>>>>>> b16e5849
        stop_search_based_on_limits();
    }
    for (size_t i = 0; i < searchSettings->threads; ++i) {
        threads[i]->join();
    }
    delete[] threads;
}

void MCTSAgent::print_root_node()
{
    if (rootNode == nullptr) {
        info_string("You must do a search before you can print the root node statistics");
        return;
    }
    print_node_statistics(rootNode);
}<|MERGE_RESOLUTION|>--- conflicted
+++ resolved
@@ -313,16 +313,8 @@
             info_string("apply dirichlet noise");
             rootNode->apply_dirichlet_noise_to_prior_policy();
         }
-<<<<<<< HEAD
+
         if (rootNode->get_parent_node() != nullptr) {
-=======
-        if (rootNode->get_parent_node() == nullptr) {
-            rootNode->sort_child_nodes_by_probabilities();
-        }
-        else {
-            rootNode->sort_child_nodes_by_q_plus_u();
-            rootNode->mark_as_uncalibrated();
->>>>>>> b16e5849
             rootNode->make_to_root();
         }
         info_string("run mcts search");
@@ -352,11 +344,7 @@
         threads[i] = new thread(go, searchThreads[i]);
     }
     if (searchSettings->allowEarlyStopping || searchLimits->nodes == 0) {
-<<<<<<< HEAD
         // otherwise the threads will stop by themselves
-=======
-        // otherwise will the threads stop by themselves
->>>>>>> b16e5849
         stop_search_based_on_limits();
     }
     for (size_t i = 0; i < searchSettings->threads; ++i) {
