/*
  CrazyAra, a deep learning chess variant engine
  Copyright (C) 2018       Johannes Czech, Moritz Willig, Alena Beyer
  Copyright (C) 2019-2020  Johannes Czech

  This program is free software: you can redistribute it and/or modify
  it under the terms of the GNU General Public License as published by
  the Free Software Foundation, either version 3 of the License, or
  (at your option) any later version.

  This program is distributed in the hope that it will be useful,
  but WITHOUT ANY WARRANTY; without even the implied warranty of
  MERCHANTABILITY or FITNESS FOR A PARTICULAR PURPOSE.  See the
  GNU General Public License for more details.

  You should have received a copy of the GNU General Public License
  along with this program.  If not, see <https://www.gnu.org/licenses/>.
*/

/*
 * @file: rawnetagent.h
 * Created on 12.06.2019
 * @author: queensgambit
 *
 * The raw network uses the the single network prediction for it's evaluation.
 * No mcts search is being done.
 */

#ifndef RAWNETAGENT_H
#define RAWNETAGENT_H

#include "../evalinfo.h"
#include "../node.h"
#include <thread>
#include "config/searchsettings.h"
#include "config/searchlimits.h"
#include "config/playsettings.h"
#include "agent.h"

using namespace crazyara;

class RawNetAgent: public Agent
{
public:
<<<<<<< HEAD
    SearchSettings* searchSettings;

    RawNetAgent(vector<unique_ptr<NeuralNetAPI>>& nets, PlaySettings* playSettings, bool verbose, SearchSettings* searchSettings);
=======
    const SearchSettings* searchSettings;

    RawNetAgent(const vector<unique_ptr<NeuralNetAPI>>& nets, const PlaySettings* playSettings, bool verbose, const SearchSettings* searchSettings);
>>>>>>> 09b5b5a2
    RawNetAgent(const RawNetAgent&) = delete;
    RawNetAgent& operator=(RawNetAgent const&) = delete;

    void evaluate_board_state() override;

    void stop() override;

    void apply_move_to_tree(Action move, bool ownMove) override;
};

#endif // RAWNETAGENT_H<|MERGE_RESOLUTION|>--- conflicted
+++ resolved
@@ -42,15 +42,9 @@
 class RawNetAgent: public Agent
 {
 public:
-<<<<<<< HEAD
-    SearchSettings* searchSettings;
-
-    RawNetAgent(vector<unique_ptr<NeuralNetAPI>>& nets, PlaySettings* playSettings, bool verbose, SearchSettings* searchSettings);
-=======
     const SearchSettings* searchSettings;
 
     RawNetAgent(const vector<unique_ptr<NeuralNetAPI>>& nets, const PlaySettings* playSettings, bool verbose, const SearchSettings* searchSettings);
->>>>>>> 09b5b5a2
     RawNetAgent(const RawNetAgent&) = delete;
     RawNetAgent& operator=(RawNetAgent const&) = delete;
 
