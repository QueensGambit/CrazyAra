/*
  CrazyAra, a deep learning chess variant engine
  Copyright (C) 2018       Johannes Czech, Moritz Willig, Alena Beyer
  Copyright (C) 2019-2020  Johannes Czech

  This program is free software: you can redistribute it and/or modify
  it under the terms of the GNU General Public License as published by
  the Free Software Foundation, either version 3 of the License, or
  (at your option) any later version.

  This program is distributed in the hope that it will be useful,
  but WITHOUT ANY WARRANTY; without even the implied warranty of
  MERCHANTABILITY or FITNESS FOR A PARTICULAR PURPOSE.  See the
  GNU General Public License for more details.

  You should have received a copy of the GNU General Public License
  along with this program.  If not, see <https://www.gnu.org/licenses/>.
*/

/*
 * @file: TensorrtAPI.cpp
 * Created on 05.02.2020
 * @author: queensgambit
 */

#ifdef TENSORRT
#include "tensorrtapi.h"

#include <chrono>
#include <cstdlib>
#include <fstream>
#include <iostream>
#include <sstream>
#include "EntropyCalibrator.h"
#include "stateobj.h"
#include "../util/communication.h"
#ifdef SF_DEPENDENCY
#include "environments/chess_related/chessbatchstream.h"
#endif

using namespace sample;

TensorrtAPI::TensorrtAPI(int deviceID, unsigned int batchSize, const string &modelDirectory, const string& strPrecision):
    NeuralNetAPI("gpu", deviceID, batchSize, modelDirectory, true),
    idxInput(nnDesign.inputIdx),
    idxValueOutput(nnDesign.valueOutputIdx + nnDesign.nbInputs),
    idxPolicyOutput(nnDesign.policyOutputIdx + nnDesign.nbInputs),
    idxAuxiliaryOutput(nnDesign.auxiliaryOutputIdx + nnDesign.nbInputs),
    precision(str_to_precision(strPrecision)),
    generatedTrtFromONNX(false)
{
    // select the requested device
    cudaSetDevice(deviceID);
    // in ONNX, the model architecture and parameters are in the same file
    modelName = get_file_ending_with(modelDir, "-bsize-" + to_string(batchSize) + ".onnx");
    modelFilePath = modelDir + modelName;
    info_string("onnx file:", modelFilePath);
    trtFilePath = generate_trt_file_path(modelDir, batchSize, precision, deviceID);
    gLogger.setReportableSeverity(nvinfer1::ILogger::Severity::kERROR);

    initialize();
}

TensorrtAPI::~TensorrtAPI()
{
    CHECK(cudaFree(deviceMemory[idxInput]));
    CHECK(cudaFree(deviceMemory[idxValueOutput]));
    CHECK(cudaFree(deviceMemory[idxPolicyOutput]));
#ifdef DYNAMIC_NN_ARCH
    if (nnDesign.hasAuxiliaryOutputs) {
#else
    if (StateConstants::NB_AUXILIARY_OUTPUTS()) {
#endif
        CHECK(cudaFree(deviceMemory[idxAuxiliaryOutput]));
    }
    CHECK(cudaStreamDestroy(stream));
}

void TensorrtAPI::load_model()
{
    // load an engine from file or build an engine from the ONNX network
    engine = shared_ptr<nvinfer1::ICudaEngine>(get_cuda_engine(), samplesCommon::InferDeleter());
}

void TensorrtAPI::load_parameters()
{
    // do nothing
}

bool TensorrtAPI::retrieve_indices_by_name(bool verbose)
{
    idxInput = engine->getBindingIndex(nnDesign.inputLayerName.c_str());
    if (idxInput == -1) {
        info_string_important("Layer name '" + nnDesign.inputLayerName + "' not found.");
        return false;
    }
    idxValueOutput = engine->getBindingIndex(nnDesign.valueOutputName.c_str());
    if (idxValueOutput == -1) {
        info_string_important("Layer name '" + nnDesign.valueOutputName + "' not found.");
        return false;
    }
    idxPolicyOutput = engine->getBindingIndex(nnDesign.policySoftmaxOutputName.c_str());
    if (idxPolicyOutput == -1) {
        info_string_important("Layer name '" + nnDesign.policySoftmaxOutputName + "' not found.");
        return false;
    }
    if (nnDesign.hasAuxiliaryOutputs) {
        idxAuxiliaryOutput = engine->getBindingIndex(nnDesign.auxiliaryOutputName.c_str());
        if (idxAuxiliaryOutput == -1) {
            info_string_important("Layer name '" + nnDesign.auxiliaryOutputName + "' not found.");
            return false;
        }
    }
    if (verbose) {
        info_string("Found 'idxInput' at index", idxInput);
        info_string("Found 'idxValueOutput' at index", idxValueOutput);
        info_string("Found 'idxPolicyOutput' at index", idxPolicyOutput);
        if (nnDesign.hasAuxiliaryOutputs) {
            info_string("Found 'idxAuxiliaryOutput' at index", idxAuxiliaryOutput);
        }
    }
    return true;
}

void TensorrtAPI::init_nn_design()
{
    nnDesign.hasAuxiliaryOutputs = engine->getNbBindings() > 3;
    if (!retrieve_indices_by_name(generatedTrtFromONNX)) {
        info_string_important("Fallback to default indices.");
        idxInput = nnDesign.inputIdx;
        idxValueOutput = nnDesign.valueOutputIdx + nnDesign.nbInputs;
        idxPolicyOutput = nnDesign.policyOutputIdx + nnDesign.nbInputs;
        idxAuxiliaryOutput = nnDesign.auxiliaryOutputIdx + nnDesign.nbInputs;
    }

    set_shape(nnDesign.inputShape, engine->getBindingDimensions(idxInput));
    set_shape(nnDesign.valueOutputShape, engine->getBindingDimensions(idxValueOutput));
    set_shape(nnDesign.policyOutputShape, engine->getBindingDimensions(idxPolicyOutput));
    if (nnDesign.hasAuxiliaryOutputs) {
        set_shape(nnDesign.auxiliaryOutputShape, engine->getBindingDimensions(idxAuxiliaryOutput));
    }
    nnDesign.isPolicyMap = unsigned(nnDesign.policyOutputShape.v[1]) != StateConstants::NB_LABELS();
}

void TensorrtAPI::bind_executor()
{
    // create an exectution context for applying inference
    context = SampleUniquePtr<nvinfer1::IExecutionContext>(engine->createExecutionContext());
    // create buffers object with respect to the engine and batch size
    CHECK(cudaStreamCreate(&stream));
#ifdef DYNAMIC_NN_ARCH
    memorySizes[idxInput] = batchSize * get_nb_input_values_total() * sizeof(float);
#else
    memorySizes[idxInput] = batchSize * StateConstants::NB_VALUES_TOTAL() * sizeof(float);
#endif
    memorySizes[idxValueOutput] = batchSize * sizeof(float);
    memorySizes[idxPolicyOutput] = batchSize * get_nb_policy_values() * sizeof(float);
#ifdef DYNAMIC_NN_ARCH
    if (nnDesign.hasAuxiliaryOutputs) {
        memorySizes[idxAuxiliaryOutput] = batchSize * get_nb_auxiliary_outputs() * sizeof (float);
#else
    if (StateConstants::NB_AUXILIARY_OUTPUTS()) {
        memorySizes[idxAuxiliaryOutput] = batchSize * StateConstants::NB_AUXILIARY_OUTPUTS() * sizeof (float);
#endif
        CHECK(cudaMalloc(&deviceMemory[idxAuxiliaryOutput], memorySizes[idxAuxiliaryOutput]));
    }
    CHECK(cudaMalloc(&deviceMemory[idxInput], memorySizes[idxInput]));
    CHECK(cudaMalloc(&deviceMemory[idxValueOutput], memorySizes[idxValueOutput]));
    CHECK(cudaMalloc(&deviceMemory[idxPolicyOutput], memorySizes[idxPolicyOutput]));
}

void TensorrtAPI::predict(float* inputPlanes, float* valueOutput, float* probOutputs, float* auxiliaryOutputs)
{
    // select the requested device
    cudaSetDevice(deviceID);
    // copy input planes from host to device
    CHECK(cudaMemcpyAsync(deviceMemory[idxInput], inputPlanes, memorySizes[idxInput],
                          cudaMemcpyHostToDevice, stream));

    // run inference for given data
    context->enqueueV2(deviceMemory, stream, nullptr);

    // copy output from device back to host
    CHECK(cudaMemcpyAsync(valueOutput, deviceMemory[idxValueOutput],
                          memorySizes[idxValueOutput], cudaMemcpyDeviceToHost, stream));
    CHECK(cudaMemcpyAsync(probOutputs, deviceMemory[idxPolicyOutput],
                          memorySizes[idxPolicyOutput], cudaMemcpyDeviceToHost, stream));
#ifdef DYNAMIC_NN_ARCH
    if (has_auxiliary_outputs()) {
#else
    if (StateConstants::NB_AUXILIARY_OUTPUTS()) {
#endif
        CHECK(cudaMemcpyAsync(auxiliaryOutputs, deviceMemory[idxAuxiliaryOutput],
                              memorySizes[idxAuxiliaryOutput], cudaMemcpyDeviceToHost, stream));
    }
    cudaStreamSynchronize(stream);
}

ICudaEngine* TensorrtAPI::create_cuda_engine_from_onnx()
{
    info_string("Building TensorRT engine...");
    info_string("This may take a few minutes...");
    // create an engine builder
    IBuilder* builder = createInferBuilder(gLogger.getTRTLogger());
    builder->setMaxBatchSize(int(batchSize));

    // create an ONNX network object
    const auto explicitBatch = 1U << static_cast<uint32_t>(NetworkDefinitionCreationFlag::kEXPLICIT_BATCH);
    auto network = SampleUniquePtr<nvinfer1::INetworkDefinition>(builder->createNetworkV2(explicitBatch));

    SampleUniquePtr<nvinfer1::IBuilderConfig> config = SampleUniquePtr<nvinfer1::IBuilderConfig>(builder->createBuilderConfig());
    unique_ptr<IInt8Calibrator> calibrator;
    unique_ptr<IBatchStream> calibrationStream;
    set_config_settings(config, network, 1_GiB, calibrator, calibrationStream);

    // conversion of ONNX model to TensorRT
    // parse the ONNX model file along with logger object for reporting info
    auto parser = nvonnxparser::createParser(*network, gLogger.getTRTLogger());
    if (!parser->parseFromFile(modelFilePath.c_str(), static_cast<int>(gLogger.getReportableSeverity())))
    {
        gLogger.log(nvinfer1::ILogger::Severity::kERROR, "failed to parse onnx file");
        exit(EXIT_FAILURE);
        return nullptr;
    }
    configure_network(network);

    // build an engine from the TensorRT network with a given configuration struct
<<<<<<< HEAD
    return builder->buildEngineWithConfig(*network, *config);
=======
#ifdef TENSORRT7
    return builder->buildEngineWithConfig(*network, *config);
#else
    SampleUniquePtr<IHostMemory> serializedModel{builder->buildSerializedNetwork(*network, *config)};
    SampleUniquePtr<IRuntime> runtime{createInferRuntime(sample::gLogger.getTRTLogger())};

    // build an engine from the serialized model
    return runtime->deserializeCudaEngine(serializedModel->data(), serializedModel->size());;
#endif
>>>>>>> 9c1b2f5c
}

ICudaEngine* TensorrtAPI::get_cuda_engine() {
    ICudaEngine* engine{nullptr};

    // try to read an engine from file
    size_t bufferSize;
    const char* buffer = read_buffer(trtFilePath, bufferSize);
    if (buffer) {
        info_string("deserialize engine:", trtFilePath);
        unique_ptr<IRuntime, samplesCommon::InferDeleter> runtime{createInferRuntime(gLogger)};
<<<<<<< HEAD
        engine = runtime->deserializeCudaEngine(buffer, bufferSize, nullptr);
=======
#ifdef TENSORRT7
        engine = runtime->deserializeCudaEngine(buffer, bufferSize, nullptr);
#else
        engine = runtime->deserializeCudaEngine(buffer, bufferSize);
#endif
>>>>>>> 9c1b2f5c
    }

    if (!engine) {
        // fallback: Create engine from scratch
        std::chrono::steady_clock::time_point begin = std::chrono::steady_clock::now();
        engine = create_cuda_engine_from_onnx();
        std::chrono::steady_clock::time_point end = std::chrono::steady_clock::now();
        info_elapsed_time("Elapsed time for building TensorRT engine:", begin, end);
        generatedTrtFromONNX = true;

        if (engine) {
            info_string("serialize engine:", trtFilePath);
            // serialized engines are not portable across platforms or TensorRT versions
            // engines are specific to the exact GPU model they were built on
            unique_ptr<IHostMemory, samplesCommon::InferDeleter> enginePlan{engine->serialize()};
            // export engine for future uses
            // write engine to file
            write_buffer(enginePlan->data(), enginePlan->size(), trtFilePath);
        }
    }
    return engine;
}

void TensorrtAPI::set_config_settings(SampleUniquePtr<nvinfer1::IBuilderConfig>& config,
                                      SampleUniquePtr<nvinfer1::INetworkDefinition>& network,
                                      size_t maxWorkspace, unique_ptr<IInt8Calibrator>& calibrator,
                                      unique_ptr<IBatchStream>& calibrationStream)
{
    config->setMaxWorkspaceSize(maxWorkspace);
    switch (precision) {
    case float32:
        // default: do nothing
        break;
    case float16:
        config->setFlag(BuilderFlag::kFP16);
        break;
    case int8:
        config->setFlag(BuilderFlag::kINT8);
        info_string("run INT8 quantization calibration");
#ifdef MODE_CHESS
        calibrationStream.reset(new ChessBatchStream(1, 104));
#elif defined MODE_CRAZYHOUSE
        calibrationStream.reset(new ChessBatchStream(1, 232));
#endif
#if !defined(MODE_POMMERMAN) && !defined(MODE_OPEN_SPIEL) && !defined(MODE_XIANGQI) && !defined(MODE_STRATEGO) && !defined (MODE_BOARDGAMES)
        calibrator.reset(new Int8EntropyCalibrator2<ChessBatchStream>(*(dynamic_cast<ChessBatchStream*>(calibrationStream.get())), 0, "model", "data"));
#endif
        config->setInt8Calibrator(calibrator.get());
        // samplesCommon::setAllTensorScales(network.get(), 127.0f, 127.0f); -> unavailable for TensorRT >= 8.2.0.6
        break;
    }
}

void TensorrtAPI::configure_network(SampleUniquePtr<nvinfer1::INetworkDefinition> &network)
{
    // add a softmax layer to the ONNX model
    int policyOutputIdx = -1;
    for (int idx = 0; idx < network->getNbOutputs(); ++idx) {
        if (string(network->getOutput(idx)->getName()) == nnDesign.policyOutputName) {
            policyOutputIdx = idx;
            break;
        }
    }
    if (policyOutputIdx == -1) {
        info_string("Did not find policy output with name '" + nnDesign.policyOutputName + "'");
        info_string("Setting policyOutputIdx to:", nnDesign.policyOutputIdx);
        policyOutputIdx = nnDesign.policyOutputIdx;
    }

    ISoftMaxLayer* softmaxLayer = network->addSoftMax(*network->getOutput(policyOutputIdx));
    // set the softmax axis to 1
    softmaxLayer->setAxes(1 << 1);

    // set precision of the first and last layers to float32
    // 0 is the input layer, 1 the value output and 2 the policy output layer
//    fix_layer_precision(network->getLayer(0), nvinfer1::DataType::kFLOAT);
//    fix_layer_precision(softmaxLayer, nvinfer1::DataType::kFLOAT);
//    fix_layer_precision(network->getLayer(1), nvinfer1::DataType::kFLOAT);
//    fix_layer_precision(network->getLayer(2), nvinfer1::DataType::kFLOAT);

    // set the softmax layer output as the new output
    network->unmarkOutput(*network->getOutput(policyOutputIdx));
    network->markOutput(*softmaxLayer->getOutput(0));
    softmaxLayer->getOutput(0)->setName(nnDesign.policySoftmaxOutputName.c_str());
}

void write_buffer(void* buffer, size_t bufferSize, const string& filePath) {
    std::ofstream outputFile(filePath,std::ofstream::binary);
    outputFile.write((const char*) buffer, bufferSize);
    outputFile.close();
}

const char* read_buffer(const string& filePath, size_t& bufferSize) {
    std::ifstream inputFile (filePath,std::ifstream::binary);
    if (!inputFile) {
        info_string("no engine file found");
        return nullptr;
    }

    // get file size
    inputFile.seekg(0, inputFile.end);
    bufferSize = inputFile.tellg();
    inputFile.seekg(0);

    // allocate memory for the file content
    char* buffer = new char[bufferSize];

    // read content of the input file
    inputFile.read(buffer, bufferSize);
    if (!inputFile) {
        info_string("error reading file buffer:", filePath);
        return nullptr;
    }

    inputFile.close();
    return buffer;
}

void fix_layer_precision(ILayer *layer, nvinfer1::DataType dataType)
{
    layer->setPrecision(dataType);
    for (int idx = 0; idx < layer->getNbOutputs(); ++idx) {
        layer->setOutputType(idx, dataType);
    }
}

string generate_trt_file_path(const string &modelDirectory, unsigned int batchSize, Precision precision, int deviceID)
{
    return modelDirectory + "model-bsize" + to_string(batchSize) + "-" +
            precision_to_str(precision)+ "-" + to_string(deviceID) + ".trt";
}

Precision str_to_precision(const string &strPrecision)
{
    if (strPrecision == "float32" || strPrecision == "fp32") {
        return float32;
    }
    else if (strPrecision == "float16" || strPrecision == "fp16") {
        return float16;
    }
    else if (strPrecision == "int8") {
        return int8;
    }
    info_string("Fallback to float32. Invalid precision type given:", strPrecision);
    return  float32;
}

string precision_to_str(Precision precision)
{
    switch (precision) {
    case float32:
        return "fp32";
    case float16:
        return "fp16";
    case int8:
        return  "int8";
    }
    return "fp32";
}

void set_shape(nn_api::Shape &shape, const Dims &dims)
{
    shape.nbDims = dims.nbDims;
    for (int idx = 0; idx < shape.nbDims; ++idx) {
        shape.v[idx] = dims.d[idx];
    }
}

#endif<|MERGE_RESOLUTION|>--- conflicted
+++ resolved
@@ -201,11 +201,11 @@
     info_string("Building TensorRT engine...");
     info_string("This may take a few minutes...");
     // create an engine builder
-    IBuilder* builder = createInferBuilder(gLogger.getTRTLogger());
+    SampleUniquePtr<IBuilder> builder = SampleUniquePtr<IBuilder>(createInferBuilder(gLogger.getTRTLogger()));
     builder->setMaxBatchSize(int(batchSize));
 
     // create an ONNX network object
-    const auto explicitBatch = 1U << static_cast<uint32_t>(NetworkDefinitionCreationFlag::kEXPLICIT_BATCH);
+    const uint32_t explicitBatch = 1U << static_cast<uint32_t>(NetworkDefinitionCreationFlag::kEXPLICIT_BATCH);
     auto network = SampleUniquePtr<nvinfer1::INetworkDefinition>(builder->createNetworkV2(explicitBatch));
 
     SampleUniquePtr<nvinfer1::IBuilderConfig> config = SampleUniquePtr<nvinfer1::IBuilderConfig>(builder->createBuilderConfig());
@@ -215,19 +215,24 @@
 
     // conversion of ONNX model to TensorRT
     // parse the ONNX model file along with logger object for reporting info
-    auto parser = nvonnxparser::createParser(*network, gLogger.getTRTLogger());
+    SampleUniquePtr<nvonnxparser::IParser> parser = SampleUniquePtr<nvonnxparser::IParser>(nvonnxparser::createParser(*network, gLogger.getTRTLogger()));
     if (!parser->parseFromFile(modelFilePath.c_str(), static_cast<int>(gLogger.getReportableSeverity())))
     {
         gLogger.log(nvinfer1::ILogger::Severity::kERROR, "failed to parse onnx file");
+        for (int32_t idx = 0; idx < parser->getNbErrors(); ++idx) {
+            std::cout << parser->getError(idx)->desc() << std::endl;
+        }
         exit(EXIT_FAILURE);
         return nullptr;
     }
     configure_network(network);
 
+    SampleUniquePtr<nvinfer1::IBuilderConfig> config = SampleUniquePtr<nvinfer1::IBuilderConfig>(builder->createBuilderConfig());
+    unique_ptr<IInt8Calibrator> calibrator;
+    unique_ptr<IBatchStream> calibrationStream;
+    set_config_settings(config, 1_GiB, calibrator, calibrationStream);
+
     // build an engine from the TensorRT network with a given configuration struct
-<<<<<<< HEAD
-    return builder->buildEngineWithConfig(*network, *config);
-=======
 #ifdef TENSORRT7
     return builder->buildEngineWithConfig(*network, *config);
 #else
@@ -237,7 +242,6 @@
     // build an engine from the serialized model
     return runtime->deserializeCudaEngine(serializedModel->data(), serializedModel->size());;
 #endif
->>>>>>> 9c1b2f5c
 }
 
 ICudaEngine* TensorrtAPI::get_cuda_engine() {
@@ -249,15 +253,11 @@
     if (buffer) {
         info_string("deserialize engine:", trtFilePath);
         unique_ptr<IRuntime, samplesCommon::InferDeleter> runtime{createInferRuntime(gLogger)};
-<<<<<<< HEAD
-        engine = runtime->deserializeCudaEngine(buffer, bufferSize, nullptr);
-=======
 #ifdef TENSORRT7
         engine = runtime->deserializeCudaEngine(buffer, bufferSize, nullptr);
 #else
         engine = runtime->deserializeCudaEngine(buffer, bufferSize);
 #endif
->>>>>>> 9c1b2f5c
     }
 
     if (!engine) {
@@ -282,7 +282,6 @@
 }
 
 void TensorrtAPI::set_config_settings(SampleUniquePtr<nvinfer1::IBuilderConfig>& config,
-                                      SampleUniquePtr<nvinfer1::INetworkDefinition>& network,
                                       size_t maxWorkspace, unique_ptr<IInt8Calibrator>& calibrator,
                                       unique_ptr<IBatchStream>& calibrationStream)
 {
