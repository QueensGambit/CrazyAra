/*
  CrazyAra, a deep learning chess variant engine
  Copyright (C) 2018       Johannes Czech, Moritz Willig, Alena Beyer
  Copyright (C) 2019-2020  Johannes Czech

  This program is free software: you can redistribute it and/or modify
  it under the terms of the GNU General Public License as published by
  the Free Software Foundation, either version 3 of the License, or
  (at your option) any later version.

  This program is distributed in the hope that it will be useful,
  but WITHOUT ANY WARRANTY; without even the implied warranty of
  MERCHANTABILITY or FITNESS FOR A PARTICULAR PURPOSE.  See the
  GNU General Public License for more details.

  You should have received a copy of the GNU General Public License
  along with this program.  If not, see <https://www.gnu.org/licenses/>.
*/

/*
 * @file: neuralnetapi.cpp
 * Created on 12.06.2019
 * @author: queensgambit
 */

#include "neuralnetapi.h"
#include <string>
#include <regex>


string get_string_ending_with(const vector<string>& stringVector, const string& suffix) {
    for (const string& curString : stringVector) {
        if (has_suffix(curString, suffix)) {
            return curString;
        }
    }
    return "";
}

vector<string> get_items_by_elment(const vector<string> &stringVector, const string &targetString, bool shouldContain)
{
    vector<string> returnVector;
    for (const string& curString : stringVector) {
        if ((curString.find(targetString) == std::string::npos) == !shouldContain) {
            returnVector.emplace_back(curString);
        }
    }
    return returnVector;
}

string get_file_ending_with(const string& dir, const string& suffix) {
    const vector<string> files = get_directory_files(dir);
    const string retString = get_string_ending_with(files, suffix);
    return retString;
}

string get_onnx_model_name(const string& modelDir, int batchSize)
{
    string modelName = get_file_ending_with(modelDir, "-bsize-" + to_string(batchSize) + ".onnx");

    if (modelName  == "") {
        // check for onnx with dynamic shape
        modelName = get_file_ending_with(modelDir, ".onnx");
        if (modelName == "") {
            throw invalid_argument( "The given directory at " + modelDir + " doesn't contain a file ending with " + ".onnx");
        }
        if (modelName.find("-bsize-") != string::npos) {
            throw invalid_argument( "The given directory at " + modelDir + " should either contain an onnx file supporting the current batch size"
                                                                           " or an onnx file with dynamic shape support.");
        }
    }
    return modelName;
}


unsigned int NeuralNetAPI::get_batch_size() const
{
    return batchSize;
}

void NeuralNetAPI::initialize_nn_design()
{
    init_nn_design();
    nbNNInputValues = nnDesign.inputShape.flatten() / batchSize;
    nbNNAuxiliaryOutputs = nnDesign.auxiliaryOutputShape.flatten() / batchSize;
    nbPolicyValues = nnDesign.policyOutputShape.v[1];
    version = read_version_from_string(modelName);
    gamePhase = read_game_phase_from_string(modelDir);
    info_string("Input representation: ", version_to_string(version));
    info_string("Game Phase: ", std::to_string(gamePhase));
}

void NeuralNetAPI::initialize()
{
    load_model();
    initialize_nn_design();
    load_parameters();
    bind_executor();
}

NeuralNetAPI::NeuralNetAPI(const string& ctx, int deviceID, unsigned int batchSize, const string& modelDirectory, bool enableTensorrt):
    deviceID(deviceID),
    batchSize(batchSize),
    enableTensorrt(enableTensorrt),
    modelName(""),
    nbNNInputValues(0),  // will be set dynamically in initialize_nn_design()
    nbNNAuxiliaryOutputs(0),  // will be set dynamically in initialize_nn_design()
    nbPolicyValues(0),  // will be set dynamically in initialize_nn_design()
    version(make_version<0,0,0>()),
    gamePhase(0)
{
    modelDir = parse_directory(modelDirectory);
    deviceName = ctx + string("_") + to_string(deviceID);
}

bool NeuralNetAPI::is_policy_map() const
{
    return nnDesign.isPolicyMap;
}


GamePhase NeuralNetAPI::get_game_phase() const
{
    return gamePhase;
}

string NeuralNetAPI::get_model_name() const
{
    return modelName;
}

string NeuralNetAPI::get_device_name() const
{
    return deviceName;
}

void NeuralNetAPI::validate_neural_network()
{
    nnDesign.print();
    
    check_condition(nnDesign.policyOutputShape.nbDims, 2, "policyOutputShape.nbDims", "2");
    check_condition(nnDesign.valueOutputShape.nbDims, 2, "valueOutputShape.nbDims", "2");
    check_condition(nnDesign.valueOutputShape.v[1], 1, "valueOutputShape.v[1]", "1");
    check_condition(nnDesign.inputShape.nbDims, 4, "inputShape.nbDims", "4");
    check_condition(unsigned(nnDesign.inputShape.v[0]), batchSize, "inputShape.v[0]", "batchSize");
    check_condition(unsigned(nnDesign.inputShape.v[1]), StateConstants::NB_CHANNELS_TOTAL(), "inputShape.v[1]", "StateConstants::NB_CHANNELS_TOTAL()");
    check_condition(unsigned(nnDesign.inputShape.v[2]), StateConstants::BOARD_HEIGHT(), "inputShape.v[2]", "StateConstants::BOARD_HEIGHT()");
    check_condition(unsigned(nnDesign.inputShape.v[3]), StateConstants::BOARD_WIDTH(), "inputShape.v[3]", "StateConstants::BOARD_WIDTH()");
    if (nnDesign.isPolicyMap) {
        check_condition(unsigned(nnDesign.policyOutputShape.v[1]), StateConstants::NB_LABELS_POLICY_MAP(), "neuralNetDesign.policyOutputShape.v[1]", "StateConstants::NB_LABELS_POLICY_MAP()");
    } else {
        check_condition(unsigned(nnDesign.policyOutputShape.v[1]), StateConstants::NB_LABELS(), "neuralNetDesign.policyOutputShape.v[1]", "StateConstants::NB_LABELS()");
    }
    if (nnDesign.hasAuxiliaryOutputs) {
        check_condition(unsigned(nnDesign.auxiliaryOutputShape.v[1]), StateConstants::NB_AUXILIARY_OUTPUTS(), "auxiliaryOutputDims.v[1]", "StateConstants::NB_AUXILIARY_OUTPUTS()");
    }
    else if (StateConstants::NB_AUXILIARY_OUTPUTS() != 0) {
        info_string("No auxiliary outputs detected but auxiliary output was expected.");
        info_string("StateConstants::NB_AUXILIARY_OUTPUTS():", StateConstants::NB_AUXILIARY_OUTPUTS());
    }
    
}

bool NeuralNetAPI::file_exists(const string& name)
{
    struct stat buffer;
    return (stat(name.c_str(), &buffer) == 0);
}

string parse_directory(const string& directory)
{
    if (directory.length() == 0) {
        throw invalid_argument("The given directory must not be empty.");
    }
    if (directory[directory.length()-1] != '/') {
        return directory + "/";
    }
    return directory;
}

ostream& nn_api::operator<<(ostream &os, const nn_api::Shape &shape)
{
    os << "(";
    for (int idx = 0; idx < shape.nbDims-1; ++idx) {
        os << shape.v[idx] << ", ";
    }
    if (shape.nbDims > 0) {
        os << shape.v[shape.nbDims-1];
    }
    os << ")";
    return os;
}

Version read_version_from_string(const string &modelFileName)
{
    // pattern to detect "-v<major>.<minor>"
    const string prefix = "-v";
    const string pattern = "(" + prefix + ")[0-9]+.[0-9]+";

    // regex expression for pattern to be searched
    regex regexp(pattern);

    // flag type for determining the matching behavior (in this case on string objects)
    smatch matches;

    // regex_search that searches pattern regexp in the string
    regex_search(modelFileName, matches, regexp);

    if (matches.size() > 0) {
        for (auto match : matches) {
            if (match.length() > 3) {
                const string content = match;
                const size_t pointPos = content.find(".");
                try {
                const string versionMajor = content.substr(prefix.size(), pointPos-prefix.size());  // skip "-v"
                const string versionMinor = content.substr(pointPos+1);     // skip "."
                    return make_version(std::stoi(versionMajor), std::stoi(versionMinor), 0);
                } catch (const exception& e) {
                    info_string(e.what());
                    break;
                }
            }
        }
    }
    // unsuccessfull
    return make_version<0,0,0>();
}

GamePhase read_game_phase_from_string(const string& modelDir)
{
    // use last char of modelDir and convert to int by subtracting '0'
<<<<<<< HEAD
    // TODO throw errors if necessary (if last letter is not a digit)

    int gamePhase = (modelDir[modelDir.length() - 2]) - '0';
=======
    // assume phase 0 if last character is not a digit
    char phaseChar = modelDir[modelDir.length() - 2];
    if (!std::isdigit(phaseChar)) {
        return GamePhase(0);
    }
    int gamePhase = phaseChar - '0';
>>>>>>> 09b5b5a2
    return GamePhase(gamePhase);
}

void apply_softmax(float* input, size_t size) {

    size_t idx;
    double maximum = -INFINITY;
    for (idx = 0; idx < size; ++idx) {
        if (maximum < input[idx]) {
            maximum = input[idx];
        }
    }

    double sum = 0.0;
    for (idx = 0; idx < size; ++idx) {
        sum += exp(input[idx] - maximum);
    }

    double constant = maximum + log(sum);
    for (idx = 0; idx < size; ++idx) {
        input[idx] = exp(input[idx] - constant);
    }
}<|MERGE_RESOLUTION|>--- conflicted
+++ resolved
@@ -229,18 +229,12 @@
 GamePhase read_game_phase_from_string(const string& modelDir)
 {
     // use last char of modelDir and convert to int by subtracting '0'
-<<<<<<< HEAD
-    // TODO throw errors if necessary (if last letter is not a digit)
-
-    int gamePhase = (modelDir[modelDir.length() - 2]) - '0';
-=======
     // assume phase 0 if last character is not a digit
     char phaseChar = modelDir[modelDir.length() - 2];
     if (!std::isdigit(phaseChar)) {
         return GamePhase(0);
     }
     int gamePhase = phaseChar - '0';
->>>>>>> 09b5b5a2
     return GamePhase(gamePhase);
 }
 
