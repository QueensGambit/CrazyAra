--- conflicted
+++ resolved
@@ -37,11 +37,7 @@
 class NeuralNetAPIUser
 {
 protected:
-<<<<<<< HEAD
-    vector<unique_ptr<NeuralNetAPI>> nets; // vector of net objects 
-=======
     vector<NeuralNetAPI*> nets; // vector of net objects
->>>>>>> 09b5b5a2
     unsigned int numPhases;
     std::map<GamePhase, int> phaseToNetsIndex;  // maps a GamePhase to the index of the net that should be used
 
@@ -54,11 +50,7 @@
     float* auxiliaryOutputs;
 
 public:
-<<<<<<< HEAD
-    NeuralNetAPIUser(vector<unique_ptr<NeuralNetAPI>>& netsNew);
-=======
     NeuralNetAPIUser(const vector<unique_ptr<NeuralNetAPI>>& netsNew);
->>>>>>> 09b5b5a2
     ~NeuralNetAPIUser();
     NeuralNetAPIUser(NeuralNetAPIUser&) = delete;
 
