--- conflicted
+++ resolved
@@ -89,11 +89,7 @@
      * @param searchSettings Given settings for this search run
      * @param MapWithMutex Handle to the hash table
      */
-<<<<<<< HEAD
-    SearchThread(vector<unique_ptr<NeuralNetAPI>>& netBatchVector, const SearchSettings* searchSettings, MapWithMutex* mapWithMutex);
-=======
     SearchThread(const vector<unique_ptr<NeuralNetAPI>>& netBatchVector, const SearchSettings* searchSettings, MapWithMutex* mapWithMutex);
->>>>>>> 09b5b5a2
 
     /**
      * @brief create_mini_batch Creates a mini-batch of new unexplored nodes.
